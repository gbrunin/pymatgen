--- conflicted
+++ resolved
@@ -2,19 +2,8 @@
 import unittest
 import warnings
 
-<<<<<<< HEAD
 from pymatgen import SETTINGS, get_structure_from_mp, loadfn
 from pymatgen.core.structure import Structure
-=======
-from pymatgen import (
-    SETTINGS,
-    SETTINGS_FILE,
-    Structure,
-    _load_pmg_settings,
-    get_structure_from_mp,
-    loadfn,
-)
->>>>>>> 2cfe411e
 from pymatgen.io.vasp import Vasprun
 from pymatgen.util.testing import PymatgenTest
 
