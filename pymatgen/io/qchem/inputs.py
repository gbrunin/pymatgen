--- conflicted
+++ resolved
@@ -18,16 +18,11 @@
 
 from .utils import lower_and_check_unique, read_pattern, read_table_pattern
 
-<<<<<<< HEAD
-__author__ = "Brandon Wood, Samuel Blau, Shyam Dwaraknath, Julian Self, Evan Spotte-Smith"
-__copyright__ = "Copyright 2018, The Materials Project"
+__author__ = "Brandon Wood, Samuel Blau, Shyam Dwaraknath, Julian Self, Evan Spotte-Smith, Ryan Kingsbury"
+__copyright__ = "Copyright 2018-2022, The Materials Project"
 __version__ = "0.1"
 __maintainer__ = "Samuel Blau"
 __email__ = "samblau1@gmail.com"
-=======
-__author__ = "Brandon Wood, Samuel Blau, Shyam Dwaraknath, Evan Spotte-Smith, Ryan Kingsbury"
-__copyright__ = "Copyright 2018-2022, The Materials Project"
->>>>>>> ff0f26a5
 __credits__ = "Xiaohui Qu"
 
 logger = logging.getLogger(__name__)
