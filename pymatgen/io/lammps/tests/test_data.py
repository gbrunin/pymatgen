# Copyright (c) Pymatgen Development Team.
# Distributed under the terms of the MIT License.
from __future__ import annotations

import gzip
import json
import os
import random
import unittest

import numpy as np
import pandas as pd
import pytest
from monty.json import MontyDecoder, MontyEncoder
from pytest import approx
from ruamel.yaml import YAML

from pymatgen.core.lattice import Lattice
from pymatgen.core.periodic_table import Element
from pymatgen.core.structure import Molecule, Structure
from pymatgen.io.lammps.data import (
    CombinedData,
    ForceField,
    LammpsBox,
    LammpsData,
    Topology,
    lattice_2_lmpbox,
)
from pymatgen.util.testing import PymatgenTest

test_dir = os.path.join(PymatgenTest.TEST_FILES_DIR, "lammps")


class LammpsBoxTest(PymatgenTest):
    @classmethod
    def setUpClass(cls):
        cls.peptide = LammpsBox(
            bounds=[
                [36.840194, 64.211560],
                [41.013691, 68.385058],
                [29.768095, 57.139462],
            ]
        )
        cls.quartz = LammpsBox(
            bounds=[[0, 4.913400], [0, 4.255129], [0, 5.405200]],
            tilt=[-2.456700, 0.0, 0.0],
        )

    def test_volume(self):
        obounds = np.array(self.peptide.bounds)
        ov = np.prod(obounds[:, 1] - obounds[:, 0])
        assert self.peptide.volume == ov
        assert self.quartz.volume == approx(113.00733165874873)

    def test_get_string(self):
        peptide = self.peptide.get_string(5)
        peptide_5 = """36.84019 64.21156  xlo xhi
41.01369 68.38506  ylo yhi
29.76809 57.13946  zlo zhi"""
        assert peptide == peptide_5
        quartz = self.quartz.get_string(4)
        quartz_4 = """0.0000 4.9134  xlo xhi
0.0000 4.2551  ylo yhi
0.0000 5.4052  zlo zhi
-2.4567 0.0000 0.0000  xy xz yz"""
        assert quartz == quartz_4

    def test_get_box_shift(self):
        peptide = self.peptide
        assert peptide.get_box_shift([1, 0, 0])[0] == 64.211560 - 36.840194
        assert peptide.get_box_shift([0, 0, -1])[-1] == 29.768095 - 57.139462
        quartz = self.quartz
        np.testing.assert_array_almost_equal(quartz.get_box_shift([0, 0, 1]), [0, 0, 5.4052], 4)
        np.testing.assert_array_almost_equal(quartz.get_box_shift([0, 1, -1]), [-2.4567, 4.2551, -5.4052], 4)
        np.testing.assert_array_almost_equal(quartz.get_box_shift([1, -1, 0]), [4.9134 + 2.4567, -4.2551, 0], 4)

    def test_to_lattice(self):
        peptide = self.peptide.to_lattice()
        np.testing.assert_array_almost_equal(peptide.abc, [27.371367] * 3)
        assert peptide.is_orthogonal
        quartz = self.quartz.to_lattice()
        np.testing.assert_array_almost_equal(
            quartz.matrix,
            [[4.913400, 0, 0], [-2.456700, 4.255129, 0], [0, 0, 5.405200]],
        )


class LammpsDataTest(unittest.TestCase):
    @classmethod
    def setUpClass(cls):
        cls.peptide = LammpsData.from_file(filename=os.path.join(test_dir, "data.peptide"))
        cls.ethane = LammpsData.from_file(filename=os.path.join(test_dir, "ethane.data"))
        cls.quartz = LammpsData.from_file(filename=os.path.join(test_dir, "data.quartz"), atom_style="atomic")
        cls.virus = LammpsData.from_file(filename=os.path.join(test_dir, "virus.data"), atom_style="angle")
        cls.tatb = LammpsData.from_file(
            filename=os.path.join(test_dir, "tatb.data"),
            atom_style="charge",
            sort_id=True,
        )

    def test_structure(self):
        quartz = self.quartz.structure
        np.testing.assert_array_almost_equal(
            quartz.lattice.matrix,
            [[4.913400, 0, 0], [-2.456700, 4.255129, 0], [0, 0, 5.405200]],
        )
        assert quartz.formula == "Si3 O6"
        assert "molecule-ID" not in self.quartz.atoms.columns

        ethane = self.ethane.structure
        np.testing.assert_array_almost_equal(ethane.lattice.matrix, np.diag([10.0] * 3))
        lbounds = np.array(self.ethane.box.bounds)[:, 0]
        coords = self.ethane.atoms[["x", "y", "z"]].values - lbounds
        np.testing.assert_array_almost_equal(ethane.cart_coords, coords)
        np.testing.assert_array_almost_equal(ethane.site_properties["charge"], self.ethane.atoms["q"])
        tatb = self.tatb.structure
        frac_coords = tatb.frac_coords[381]
        real_frac_coords = frac_coords - np.floor(frac_coords)
        np.testing.assert_array_almost_equal(real_frac_coords, [0.01553397, 0.71487872, 0.14134139])

        co = Structure.from_spacegroup(194, Lattice.hexagonal(2.50078, 4.03333), ["Co"], [[1 / 3, 2 / 3, 1 / 4]])
        ld_co = LammpsData.from_structure(co)
        assert ld_co.structure.composition.reduced_formula == "Co"
        ni = Structure.from_spacegroup(225, Lattice.cubic(3.50804), ["Ni"], [[0, 0, 0]])
        ld_ni = LammpsData.from_structure(ni)
        assert ld_ni.structure.composition.reduced_formula == "Ni"

    def test_sort_structure(self):
        s = Structure(Lattice.cubic(4), ["S", "Fe"], [[0, 0, 0], [0.5, 0.5, 0.5]])
        lmp = LammpsData.from_structure(s, is_sort=False)
        lmp.write_file("test1.data")
        lmp2 = LammpsData.from_file("test1.data", atom_style="charge")

        # internally element:type will be {Fe: 1, S: 2},
        # therefore without sorting the atom types in structure
        # will be [2, 1], i.e., (S, Fe)
        assert lmp2.atoms["type"].values.tolist() == [2, 1]

        # with sorting the atom types in structures will be [1, 2]
        lmp = LammpsData.from_structure(s, is_sort=True)
        lmp.write_file("test1.data")
        lmp2 = LammpsData.from_file("test1.data", atom_style="charge")
        assert lmp2.atoms["type"].values.tolist() == [1, 2]

    def test_get_string(self):
        pep = self.peptide.get_string(distance=7, velocity=5, charge=4)
        pep_lines = pep.split("\n")
        pep_kws = [
            "Masses",
            "Pair Coeffs",
            "Bond Coeffs",
            "Angle Coeffs",
            "Dihedral Coeffs",
            "Improper Coeffs",
            "Atoms",
            "Velocities",
            "Bonds",
            "Angles",
            "Dihedrals",
            "Impropers",
        ]
        kw_inds = {l: i for i, l in enumerate(pep_lines) if l in pep_kws}
        # section sequence
        assert [k for k in sorted(kw_inds, key=kw_inds.get)] == pep_kws
        # header
        pep_header = "\n".join(pep_lines[: kw_inds["Masses"]])
        pep_header_7 = """Generated by pymatgen.io.lammps.data.LammpsData

2004  atoms
1365  bonds
 786  angles
 207  dihedrals
  12  impropers

  14  atom types
  18  bond types
  31  angle types
  21  dihedral types
   2  improper types

36.8401940 64.2115600  xlo xhi
41.0136910 68.3850580  ylo yhi
29.7680950 57.1394620  zlo zhi
"""
        assert pep_header == pep_header_7
        # int vs float for coeffs
        pep_dihedral_coeff = pep_lines[kw_inds["Dihedral Coeffs"] + 2]
        assert pep_dihedral_coeff == "1   0.200  1  180  1.0"
        # distance and charge
        pep_atom = pep_lines[kw_inds["Atoms"] + 2]
        assert pep_atom == "1       1   1  0.5100 43.9999300 58.5267800 36.7855000  0  0  0"
        # velocity
        pep_velo = pep_lines[kw_inds["Velocities"] + 2]
        assert pep_velo == "1    -0.00067 -0.00282  0.00383"
        # no floats in topology sections
        pep_topos = "\n".join(pep_lines[kw_inds["Bonds"] :])
        assert "." not in pep_topos

        c2h6 = self.ethane.get_string(distance=5, charge=3)
        c2h6_lines = c2h6.split("\n")
        c2h6_kws = [
            "Masses",
            "Pair Coeffs",
            "Bond Coeffs",
            "Angle Coeffs",
            "Dihedral Coeffs",
            "Improper Coeffs",
            "BondBond Coeffs",
            "BondAngle Coeffs",
            "MiddleBondTorsion Coeffs",
            "EndBondTorsion Coeffs",
            "AngleTorsion Coeffs",
            "AngleAngleTorsion Coeffs",
            "BondBond13 Coeffs",
            "AngleAngle Coeffs",
            "Atoms",
            "Bonds",
            "Angles",
            "Dihedrals",
            "Impropers",
        ]
        kw_inds = {l: i for i, l in enumerate(c2h6_lines) if l in c2h6_kws}
        # section sequence
        assert [k for k in sorted(kw_inds, key=kw_inds.get)] == c2h6_kws
        # header
        c2h6_header = "\n".join(c2h6_lines[: kw_inds["Masses"]])
        c2h6_header_5 = """Generated by pymatgen.io.lammps.data.LammpsData

 8  atoms
 7  bonds
12  angles
 9  dihedrals
 8  impropers

 2  atom types
 2  bond types
 2  angle types
 1  dihedral types
 2  improper types

0.21455 10.21454  xlo xhi
0.11418 10.11418  ylo yhi
-10.00014 -0.00015  zlo zhi
"""
        assert c2h6_header == c2h6_header_5
        # distance and charge
        c2h6_atom = c2h6_lines[kw_inds["Atoms"] + 2]
        assert c2h6_atom == "1  1  1 -0.080 4.46291 5.14833 -5.00041" "  0  0  0"
        # no floats in topology sections
        c2h6_topos = "\n".join(c2h6_lines[kw_inds["Bonds"] :])
        assert "." not in c2h6_topos

        quartz = self.quartz.get_string(distance=4)
        quartz_lines = quartz.split("\n")
        quartz_kws = ["Masses", "Atoms"]
        kw_inds = {l: i for i, l in enumerate(quartz_lines) if l in quartz_kws}
        # header
        quartz_header = "\n".join(quartz_lines[: kw_inds["Masses"]])
        quartz_header_4 = """Generated by pymatgen.io.lammps.data.LammpsData

9  atoms

2  atom types

0.0000 4.9134  xlo xhi
0.0000 4.2551  ylo yhi
0.0000 5.4052  zlo zhi
-2.4567 0.0000 0.0000  xy xz yz
"""
        assert quartz_header == quartz_header_4
        # distance
        quartz_atom = quartz_lines[kw_inds["Atoms"] + 2]
        assert quartz_atom == "1  1  2.3088  0.0000  3.6035"

        virus = self.virus.get_string()
        virus_lines = virus.split("\n")
        pairij_coeff = virus_lines[virus_lines.index("PairIJ Coeffs") + 5]
        assert pairij_coeff.strip().split() == ["1", "4", "1", "1.000", "1.12250"]

    def test_write_file(self):
        filename1 = "test1.data"
        self.ethane.write_file(filename=filename1)
        c2h6 = LammpsData.from_file(filename1)
        pd.testing.assert_frame_equal(c2h6.masses, self.ethane.masses)
        pd.testing.assert_frame_equal(c2h6.atoms, self.ethane.atoms)
        ff_kw = random.sample(sorted(self.ethane.force_field), 1)[0]
        pd.testing.assert_frame_equal(c2h6.force_field[ff_kw], self.ethane.force_field[ff_kw], ff_kw)
        topo_kw = random.sample(sorted(self.ethane.topology), 1)[0]
        pd.testing.assert_frame_equal(c2h6.topology[topo_kw], self.ethane.topology[topo_kw], topo_kw)
        filename2 = "test2.data"
        self.virus.write_file(filename=filename2)
        v = LammpsData.from_file(filename2, atom_style="angle")
        pd.testing.assert_frame_equal(v.force_field["PairIJ Coeffs"], self.virus.force_field["PairIJ Coeffs"])

    def test_disassemble(self):
        # general tests
        c = LammpsData.from_file(os.path.join(test_dir, "crambin.data"))
        _, c_ff, topos = c.disassemble()
        mass_info = [
            ("N1", 14.0067),
            ("H1", 1.00797),
            ("C1", 12.01115),
            ("H2", 1.00797),
            ("C2", 12.01115),
            ("O1", 15.9994),
            ("C3", 12.01115),
            ("O2", 15.9994),
            ("H3", 1.00797),
            ("C4", 12.01115),
            ("N2", 14.0067),
            ("C5", 12.01115),
            ("S1", 32.064),
            ("C6", 12.01115),
            ("N3", 14.0067),
            ("C7", 12.01115),
            ("C8", 12.01115),
            ("C9", 12.01115),
            ("O3", 15.9994),
        ]
        assert c_ff.mass_info == mass_info
        np.testing.assert_array_equal(c_ff.nonbond_coeffs, c.force_field["Pair Coeffs"].values)
        base_kws = ["Bond", "Angle", "Dihedral", "Improper"]
        for kw in base_kws:
            ff_kw = kw + " Coeffs"
            i = random.randint(0, len(c_ff.topo_coeffs[ff_kw]) - 1)
            sample_coeff = c_ff.topo_coeffs[ff_kw][i]
            np.testing.assert_array_equal(sample_coeff["coeffs"], c.force_field[ff_kw].iloc[i].values, ff_kw)
        topo = topos[-1]
        atoms = c.atoms[c.atoms["molecule-ID"] == 46]
        np.testing.assert_array_almost_equal(topo.sites.cart_coords, atoms[["x", "y", "z"]])
        np.testing.assert_array_equal(topo.charges, atoms["q"])
        atom_labels = [m[0] for m in mass_info]
        assert topo.sites.site_properties["ff_map"] == [atom_labels[i - 1] for i in atoms["type"]]
        shift = min(atoms.index)
        for kw in base_kws:
            ff_kw = kw + " Coeffs"
            ff_coeffs = c_ff.topo_coeffs[ff_kw]
            topo_kw = kw + "s"
            topos_df = c.topology[topo_kw]
            topo_df = topos_df[topos_df["atom1"] >= shift]
            topo_arr = topo_df.drop("type", axis=1).values
            np.testing.assert_array_equal(topo.topologies[topo_kw], topo_arr - shift, topo_kw)
            sample_topo = random.sample(list(topo_df.itertuples(False, None)), 1)[0]
            topo_type_idx = sample_topo[0] - 1
            topo_type = tuple(atom_labels[i - 1] for i in atoms.loc[list(sample_topo[1:])]["type"])

            assert topo_type in ff_coeffs[topo_type_idx]["types"], ff_kw
        # test no guessing element and pairij as nonbond coeffs
        v = self.virus
        _, v_ff, _ = v.disassemble(guess_element=False)
        assert v_ff.maps["Atoms"] == dict(Qa1=1, Qb1=2, Qc1=3, Qa2=4)
        pairij_coeffs = v.force_field["PairIJ Coeffs"].drop(["id1", "id2"], axis=1)
        np.testing.assert_array_equal(v_ff.nonbond_coeffs, pairij_coeffs.values)
        # test class2 ff
        _, e_ff, _ = self.ethane.disassemble()
        e_topo_coeffs = e_ff.topo_coeffs
        for k in ["BondBond Coeffs", "BondAngle Coeffs"]:
            assert k in e_topo_coeffs["Angle Coeffs"][0], k
        for k in [
            "MiddleBondTorsion Coeffs",
            "EndBondTorsion Coeffs",
            "AngleTorsion Coeffs",
            "AngleAngleTorsion Coeffs",
            "BondBond13 Coeffs",
        ]:
            assert k in e_topo_coeffs["Dihedral Coeffs"][0], k
        assert "AngleAngle Coeffs" in e_topo_coeffs["Improper Coeffs"][0]

    def test_from_file(self):
        # general tests
        pep = self.peptide
        # header stats and Nos. of columns
        assert pep.masses.shape == (14, 1)
        assert pep.atoms.shape == (2004, 9)
        assert list(pep.atoms.columns) == ["molecule-ID", "type", "q", "x", "y", "z", "nx", "ny", "nz"]
        topo = pep.topology
        assert topo["Bonds"].shape == (1365, 3)
        assert topo["Angles"].shape == (786, 4)
        assert topo["Dihedrals"].shape == (207, 5)
        assert topo["Impropers"].shape == (12, 5)
        ff = pep.force_field
        assert ff["Pair Coeffs"].shape == (14, 4)
        assert ff["Bond Coeffs"].shape == (18, 2)
        assert ff["Angle Coeffs"].shape == (31, 4)
        assert ff["Dihedral Coeffs"].shape == (21, 4)
        assert ff["Improper Coeffs"].shape == (2, 2)
        # header box
        np.testing.assert_array_equal(
            pep.box.bounds,
            [[36.840194, 64.211560], [41.013691, 68.385058], [29.768095, 57.139462]],
        )
        # body
        assert pep.masses.at[7, "mass"] == 12.0110
        assert ff["Pair Coeffs"].at[9, "coeff3"] == 0.152100
        assert ff["Bond Coeffs"].at[5, "coeff2"] == 1.430000
        assert ff["Angle Coeffs"].at[21, "coeff2"] == 120.000000
        assert ff["Dihedral Coeffs"].at[10, "coeff1"] == 0.040000
        assert ff["Improper Coeffs"].at[2, "coeff1"] == 20.000000
        assert pep.atoms.at[29, "molecule-ID"] == 1
        assert pep.atoms.at[29, "type"] == 7
        assert pep.atoms.at[29, "q"] == -0.020
        assert pep.atoms.at[29, "x"] == approx(42.96709)
        assert pep.atoms.at[1808, "molecule-ID"] == 576
        assert pep.atoms.at[1808, "type"] == 14
        assert pep.atoms.at[1808, "y"] == approx(58.64352)
        assert pep.atoms.at[1808, "nx"] == -1
        assert pep.velocities.at[527, "vz"] == approx(-0.010889)
        assert topo["Bonds"].at[47, "type"] == 8
        assert topo["Bonds"].at[47, "atom2"] == 54
        assert topo["Bonds"].at[953, "atom1"] == 1384
        assert topo["Angles"].at[105, "type"] == 19
        assert topo["Angles"].at[105, "atom3"] == 51
        assert topo["Angles"].at[376, "atom2"] == 772
        assert topo["Dihedrals"].at[151, "type"] == 14
        assert topo["Dihedrals"].at[151, "atom4"] == 51
        assert topo["Impropers"].at[4, "atom4"] == 32
        # class 2 and comments
        ethane = self.ethane
        assert ethane.masses.shape == (2, 1)
        assert ethane.atoms.shape == (8, 9)
        class2 = ethane.force_field
        assert class2["Pair Coeffs"].shape == (2, 2)
        assert class2["Bond Coeffs"].shape == (2, 4)
        assert class2["Angle Coeffs"].shape == (2, 4)
        assert class2["Dihedral Coeffs"].shape == (1, 6)
        assert class2["Improper Coeffs"].shape == (2, 2)
        assert class2["BondBond Coeffs"].at[2, "coeff3"] == 1.1010
        assert class2["BondAngle Coeffs"].at[2, "coeff4"] == 1.1010
        assert class2["AngleAngle Coeffs"].at[2, "coeff6"] == 107.6600
        assert class2["AngleAngle Coeffs"].at[2, "coeff6"] == 107.6600
        assert class2["AngleAngleTorsion Coeffs"].at[1, "coeff3"] == 110.7700
        assert class2["EndBondTorsion Coeffs"].at[1, "coeff8"] == 1.1010
        assert class2["MiddleBondTorsion Coeffs"].at[1, "coeff4"] == 1.5300
        assert class2["BondBond13 Coeffs"].at[1, "coeff3"] == 1.1010
        assert class2["AngleTorsion Coeffs"].at[1, "coeff8"] == 110.7700
        # tilt box and another atom_style
        quartz = self.quartz
        np.testing.assert_array_equal(quartz.box.tilt, [-2.456700, 0.0, 0.0])
        assert list(quartz.atoms.columns) == ["type", "x", "y", "z"]
        assert quartz.atoms.at[7, "x"] == approx(0.299963)
        # PairIJ Coeffs section
        virus = self.virus
        pairij = virus.force_field["PairIJ Coeffs"]
        assert pairij.at[7, "id1"] == 3
        assert pairij.at[7, "id2"] == 3
        assert pairij.at[7, "coeff2"] == 2.1
        # sort_id
        atom_id = random.randint(1, 384)
        assert self.tatb.atoms.loc[atom_id].name == atom_id

    def test_from_ff_and_topologies(self):
        mass = {}
        mass["H"] = 1.0079401
        mass["O"] = 15.999400
        nonbond_coeffs = [[0.00774378, 0.98], [0.1502629, 3.1169]]
        topo_coeffs = {
            "Bond Coeffs": [{"coeffs": [176.864, 0.9611], "types": [("H", "O")]}],
            "Angle Coeffs": [{"coeffs": [42.1845, 109.4712], "types": [("H", "O", "H")]}],
        }
        ff = ForceField(mass.items(), nonbond_coeffs, topo_coeffs)
        with gzip.open(os.path.join(test_dir, "topologies_ice.json.gz")) as f:
            topo_dicts = json.load(f)
        topologies = [Topology.from_dict(d) for d in topo_dicts]
        box = LammpsBox([[-0.75694412, 44.165558], [0.38127473, 47.066074], [0.17900842, 44.193867]])
        ice = LammpsData.from_ff_and_topologies(box=box, ff=ff, topologies=topologies)
        atoms = ice.atoms
        bonds = ice.topology["Bonds"]
        angles = ice.topology["Angles"]
        np.testing.assert_array_equal(atoms.index.values, np.arange(1, len(atoms) + 1))
        np.testing.assert_array_equal(bonds.index.values, np.arange(1, len(bonds) + 1))
        np.testing.assert_array_equal(angles.index.values, np.arange(1, len(angles) + 1))

        i = random.randint(0, len(topologies) - 1)
        sample = topologies[i]
        in_atoms = ice.atoms[ice.atoms["molecule-ID"] == i + 1]
        np.testing.assert_array_equal(in_atoms.index.values, np.arange(3 * i + 1, 3 * i + 4))
        np.testing.assert_array_equal(in_atoms["type"].values, [2, 1, 1])
        np.testing.assert_array_equal(in_atoms["q"].values, sample.charges)
        np.testing.assert_array_equal(in_atoms[["x", "y", "z"]].values, sample.sites.cart_coords)
        broken_topo_coeffs = {
            "Bond Coeffs": [{"coeffs": [176.864, 0.9611], "types": [("H", "O")]}],
            "Angle Coeffs": [{"coeffs": [42.1845, 109.4712], "types": [("H", "H", "H")]}],
        }
        broken_ff = ForceField(mass.items(), nonbond_coeffs, broken_topo_coeffs)
        ld_woangles = LammpsData.from_ff_and_topologies(box=box, ff=broken_ff, topologies=[sample])
        assert "Angles" not in ld_woangles.topology

    def test_from_structure(self):
        latt = Lattice.monoclinic(9.78746, 4.75058, 8.95892, 115.9693)
        structure = Structure.from_spacegroup(
            15,
            latt,
            ["Os", "O", "O"],
            [
                [0, 0.25583, 0.75],
                [0.11146, 0.46611, 0.91631],
                [0.11445, 0.04564, 0.69518],
            ],
        )
        velocities = np.random.randn(20, 3) * 0.1
        structure.add_site_property("velocities", velocities)
        ld = LammpsData.from_structure(structure=structure, ff_elements=["O", "Os", "Na"])
        i = random.randint(0, 19)
        a = latt.matrix[0]
        va = velocities[i].dot(a) / np.linalg.norm(a)
        assert va == approx(ld.velocities.loc[i + 1, "vx"])
        assert velocities[i, 1] == approx(ld.velocities.loc[i + 1, "vy"])
        np.testing.assert_array_almost_equal(ld.masses["mass"], [22.989769, 190.23, 15.9994])
        np.testing.assert_array_equal(ld.atoms["type"], [2] * 4 + [3] * 16)

    def test_set_charge_atom(self):
        peptide = self.peptide
        charges = {1: 0.8803}
        peptide.set_charge_atom(charges)
        self.assertAlmostEqual(peptide.atoms.loc[1, "q"], 0.8803)
        self.assertAlmostEqual(peptide.atoms.loc[2, "q"], -0.270)

    def test_set_charge_atom_type(self):
        peptide = self.peptide
        charges = {1: 0.8803}
        peptide.set_charge_atom_type(charges)
        self.assertAlmostEqual(peptide.atoms.loc[1, "q"], 0.8803)
        self.assertAlmostEqual(peptide.atoms.loc[2, "q"], -0.270)
        peptide.set_charge_atom_type({4: 2.345})
        self.assertAlmostEqual(peptide.atoms.loc[4, "q"], 2.345)
        self.assertAlmostEqual(peptide.atoms.loc[5, "q"], 2.345)
        self.assertAlmostEqual(peptide.atoms.loc[2004, "q"], 0.4170)

    def test_json_dict(self):
        encoded = json.dumps(self.ethane.as_dict(), cls=MontyEncoder)
        c2h6 = json.loads(encoded, cls=MontyDecoder)
        c2h6.masses.index = c2h6.masses.index.map(int)
        c2h6.atoms.index = c2h6.atoms.index.map(int)
        pd.testing.assert_frame_equal(c2h6.masses, self.ethane.masses)
        pd.testing.assert_frame_equal(c2h6.atoms, self.ethane.atoms)
        ff = self.ethane.force_field
        key, target_df = random.sample(ff.items(), 1)[0]
        c2h6.force_field[key].index = c2h6.force_field[key].index.map(int)
        assert pd.testing.assert_frame_equal(c2h6.force_field[key], target_df, check_dtype=False) is None, key
        topo = self.ethane.topology
        key, target_df = random.sample(topo.items(), 1)[0]
        c2h6.topology[key].index = c2h6.topology[key].index.map(int)
        assert pd.testing.assert_frame_equal(c2h6.topology[key], target_df) is None, key

    @classmethod
    def tearDownClass(cls):
        tmpfiles = ["test1.data", "test2.data"]
        for t in tmpfiles:
            if os.path.exists(t):
                os.remove(t)


class TopologyTest(unittest.TestCase):
    def test_init(self):
        inner_charge = np.random.rand(10) - 0.5
        outer_charge = np.random.rand(10) - 0.5
        inner_velo = np.random.rand(10, 3) - 0.5
        outer_velo = np.random.rand(10, 3) - 0.5
        m = Molecule(
            ["H"] * 10,
            np.random.rand(10, 3) * 100,
            site_properties={
                "ff_map": ["D"] * 10,
                "charge": inner_charge,
                "velocities": inner_velo,
            },
        )
        # q and v from site properties, while type from species_string
        topo = Topology(sites=m)
        assert topo.type_by_sites == ["H"] * 10
        np.testing.assert_array_equal(topo.charges, inner_charge)
        np.testing.assert_array_equal(topo.velocities, inner_velo)
        # q and v from overriding, while type from site property
        topo_override = Topology(sites=m, ff_label="ff_map", charges=outer_charge, velocities=outer_velo)
        assert topo_override.type_by_sites == ["D"] * 10
        np.testing.assert_array_equal(topo_override.charges, outer_charge)
        np.testing.assert_array_equal(topo_override.velocities, outer_velo)
        # test using a list of sites instead of SiteCollection
        topo_from_list = Topology(sites=m.sites)
        assert topo_from_list.type_by_sites == topo.type_by_sites
        np.testing.assert_array_equal(topo_from_list.charges, topo.charges)
        np.testing.assert_array_equal(topo_from_list.velocities, topo.velocities)

    def test_from_bonding(self):
        # He: no bonding topologies
        helium = Molecule(["He"], [[0, 0, 0]])
        topo_he = Topology.from_bonding(molecule=helium)
        assert topo_he.topologies is None
        # H2: 1 bond only
        hydrogen = Molecule(["H"] * 2, [[0, 0, 0], [0, 0, 0.7414]])
        topo_h = Topology.from_bonding(molecule=hydrogen)
        tp_h = topo_h.topologies
        assert tp_h["Bonds"] == [[0, 1]]
        assert "Angles" not in tp_h
        assert "Dihedrals" not in tp_h
        # water: 2 bonds and 1 angle only
        water = Molecule(
            ["O", "H", "H"],
            [
                [0.0000, 0.0000, 0.1173],
                [0.0000, 0.7572, -0.4692],
                [0.0000, -0.7572, -0.4692],
            ],
        )
        topo_water = Topology.from_bonding(molecule=water)
        tp_water = topo_water.topologies
        assert tp_water["Bonds"] == [[0, 1], [0, 2]]
        assert tp_water["Angles"] == [[1, 0, 2]]
        assert "Dihedrals" not in tp_water
        # EtOH
        etoh = Molecule(
            ["C", "C", "O", "H", "H", "H", "H", "H", "H"],
            [
                [1.1879, -0.3829, 0.0000],
                [0.0000, 0.5526, 0.0000],
                [-1.1867, -0.2472, 0.0000],
                [-1.9237, 0.3850, 0.0000],
                [2.0985, 0.2306, 0.0000],
                [1.1184, -1.0093, 0.8869],
                [1.1184, -1.0093, -0.8869],
                [-0.0227, 1.1812, 0.8852],
                [-0.0227, 1.1812, -0.8852],
            ],
        )
        topo_etoh = Topology.from_bonding(molecule=etoh)
        tp_etoh = topo_etoh.topologies
        assert len(tp_etoh["Bonds"]) == 8
        etoh_bonds = [[0, 1], [0, 4], [0, 5], [0, 6], [1, 2], [1, 7], [1, 8], [2, 3]]
        np.testing.assert_array_equal(tp_etoh["Bonds"], etoh_bonds)
        assert len(tp_etoh["Angles"]) == 13
        etoh_angles = [
            [1, 0, 4],
            [1, 0, 5],
            [1, 0, 6],
            [4, 0, 5],
            [4, 0, 6],
            [5, 0, 6],
            [0, 1, 2],
            [0, 1, 7],
            [0, 1, 8],
            [2, 1, 7],
            [2, 1, 8],
            [7, 1, 8],
            [1, 2, 3],
        ]
        np.testing.assert_array_equal(tp_etoh["Angles"], etoh_angles)
        assert len(tp_etoh["Dihedrals"]) == 12
        etoh_dihedrals = [
            [4, 0, 1, 2],
            [4, 0, 1, 7],
            [4, 0, 1, 8],
            [5, 0, 1, 2],
            [5, 0, 1, 7],
            [5, 0, 1, 8],
            [6, 0, 1, 2],
            [6, 0, 1, 7],
            [6, 0, 1, 8],
            [0, 1, 2, 3],
            [7, 1, 2, 3],
            [8, 1, 2, 3],
        ]
        np.testing.assert_array_equal(tp_etoh["Dihedrals"], etoh_dihedrals)
        assert json.dumps(topo_etoh.as_dict()) is not None
        # bond flag to off
        topo_etoh0 = Topology.from_bonding(molecule=etoh, bond=False, angle=True, dihedral=True)
        assert topo_etoh0.topologies is None
        # angle or dihedral flag to off
        topo_etoh1 = Topology.from_bonding(molecule=etoh, angle=False)
        assert "Angles" not in topo_etoh1.topologies
        topo_etoh2 = Topology.from_bonding(molecule=etoh, dihedral=False)
        assert "Dihedrals" not in topo_etoh2.topologies


class ForceFieldTest(unittest.TestCase):
    @classmethod
    def setUpClass(cls):
        mass_info = [
            ("A", "H"),
            ("B", Element("C")),
            ("C", Element("O")),
            ("D", 1.00794),
        ]
        nonbond_coeffs = [
            [1, 1, 1.1225],
            [1, 1.175, 1.31894],
            [1, 1.55, 1.73988],
            [1, 1, 1.1225],
            [1, 1.35, 4],
            [1, 1.725, 1.93631],
            [1, 1.175, 1.31894],
            [1, 2.1, 4],
            [1, 1.55, 1.73988],
            [1, 1, 1.1225],
        ]
        topo_coeffs = {
            "Bond Coeffs": [
                {"coeffs": [50, 0.659469], "types": [("A", "B"), ("C", "D")]},
                {"coeffs": [50, 0.855906], "types": [("B", "C")]},
            ]
        }
        cls.virus = ForceField(mass_info=mass_info, nonbond_coeffs=nonbond_coeffs, topo_coeffs=topo_coeffs)
        cls.ethane = ForceField.from_file(os.path.join(test_dir, "ff_ethane.yaml"))

    def test_init(self):
        v = self.virus
        assert v.mass_info == [("A", 1.00794), ("B", 12.0107), ("C", 15.9994), ("D", 1.00794)]
        assert v.masses.at[3, "mass"] == 15.9994
        v_ff = v.force_field
        assert isinstance(v_ff, dict)
<<<<<<< HEAD
        self.assertNotIn("Pair Coeffs", v_ff)
        self.assertEqual(v_ff["PairIJ Coeffs"].iat[5, 4], 1.93631)  # pylint: disable=E1136
        self.assertEqual(v_ff["Bond Coeffs"].at[2, "coeff2"], 0.855906)  # pylint: disable=E1136
=======
        assert "Pair Coeffs" not in v_ff
        assert v_ff["PairIJ Coeffs"].iat[5, 4] == 1.93631
        assert v_ff["Bond Coeffs"].at[2, "coeff2"] == 0.855906
>>>>>>> dcbbe002
        v_maps = v.maps
        assert v_maps["Atoms"] == {"A": 1, "B": 2, "C": 3, "D": 4}
        assert v_maps["Bonds"] == {
            ("A", "B"): 1,
            ("C", "D"): 1,
            ("B", "A"): 1,
            ("D", "C"): 1,
            ("B", "C"): 2,
            ("C", "B"): 2,
        }
        e = self.ethane
        assert e.masses.at[1, "mass"] == 12.01115
        e_ff = e.force_field
        assert isinstance(e_ff, dict)
<<<<<<< HEAD
        self.assertNotIn("PairIJ Coeffs", e_ff)
        self.assertEqual(e_ff["Pair Coeffs"].at[1, "coeff2"], 3.854)  # pylint: disable=E1136
        self.assertEqual(e_ff["Bond Coeffs"].at[2, "coeff4"], 844.6)  # pylint: disable=E1136
        self.assertEqual(e_ff["Angle Coeffs"].at[2, "coeff4"], -2.4318)  # pylint: disable=E1136
        self.assertEqual(e_ff["Dihedral Coeffs"].at[1, "coeff1"], -0.1432)  # pylint: disable=E1136
        self.assertEqual(e_ff["Improper Coeffs"].at[2, "coeff2"], 0.0)  # pylint: disable=E1136
        self.assertEqual(e_ff["BondBond Coeffs"].at[2, "coeff1"], 5.3316)  # pylint: disable=E1136
        self.assertEqual(e_ff["BondAngle Coeffs"].at[1, "coeff3"], 1.53)  # pylint: disable=E1136
        self.assertEqual(e_ff["MiddleBondTorsion Coeffs"].at[1, "coeff1"], -14.261)  # pylint: disable=E1136
        self.assertEqual(e_ff["EndBondTorsion Coeffs"].at[1, "coeff1"], 0.213)  # pylint: disable=E1136
        self.assertEqual(e_ff["AngleTorsion Coeffs"].at[1, "coeff3"], -0.2466)  # pylint: disable=E1136
        self.assertEqual(e_ff["AngleAngleTorsion Coeffs"].at[1, "coeff1"], -12.564)  # pylint: disable=E1136
        self.assertEqual(e_ff["BondBond13 Coeffs"].at[1, "coeff1"], 0.0)  # pylint: disable=E1136
        self.assertEqual(e_ff["AngleAngle Coeffs"].at[1, "coeff2"], -0.4825)  # pylint: disable=E1136
=======
        assert "PairIJ Coeffs" not in e_ff
        assert e_ff["Pair Coeffs"].at[1, "coeff2"] == 3.854
        assert e_ff["Bond Coeffs"].at[2, "coeff4"] == 844.6
        assert e_ff["Angle Coeffs"].at[2, "coeff4"] == -2.4318
        assert e_ff["Dihedral Coeffs"].at[1, "coeff1"] == -0.1432
        assert e_ff["Improper Coeffs"].at[2, "coeff2"] == 0.0
        assert e_ff["BondBond Coeffs"].at[2, "coeff1"] == 5.3316
        assert e_ff["BondAngle Coeffs"].at[1, "coeff3"] == 1.53
        assert e_ff["MiddleBondTorsion Coeffs"].at[1, "coeff1"] == -14.261
        assert e_ff["EndBondTorsion Coeffs"].at[1, "coeff1"] == 0.213
        assert e_ff["AngleTorsion Coeffs"].at[1, "coeff3"] == -0.2466
        assert e_ff["AngleAngleTorsion Coeffs"].at[1, "coeff1"] == -12.564
        assert e_ff["BondBond13 Coeffs"].at[1, "coeff1"] == 0.0
        assert e_ff["AngleAngle Coeffs"].at[1, "coeff2"] == -0.4825
>>>>>>> dcbbe002
        e_maps = e.maps
        assert e_maps["Atoms"] == {"c4": 1, "h1": 2}
        assert e_maps["Bonds"] == {("c4", "c4"): 1, ("c4", "h1"): 2, ("h1", "c4"): 2}
        assert e_maps["Angles"] == {("c4", "c4", "h1"): 1, ("h1", "c4", "c4"): 1, ("h1", "c4", "h1"): 2}
        assert e_maps["Impropers"] == {
            ("c4", "c4", "h1", "h1"): 1,
            ("c4", "h1", "c4", "h1"): 1,
            ("h1", "h1", "c4", "c4"): 1,
            ("h1", "c4", "h1", "c4"): 1,
            ("h1", "c4", "h1", "h1"): 2,
            ("h1", "h1", "c4", "h1"): 2,
        }

    def test_to_file(self):
        filename = "ff_test.yaml"
        v = self.virus
        v.to_file(filename=filename)
        yaml = YAML()
        with open(filename) as f:
            d = yaml.load(f)
        # self.assertListEqual(d["mass_info"], [list(m) for m in v.mass_info])
        assert d["nonbond_coeffs"] == v.nonbond_coeffs

    def test_from_file(self):
        e = self.ethane
        assert e.mass_info == [("c4", 12.01115), ("h1", 1.00797)]
        np.testing.assert_array_equal(e.nonbond_coeffs, [[0.062, 3.854], [0.023, 2.878]])
        e_tc = e.topo_coeffs
        assert "Bond Coeffs" in e_tc
        assert "BondAngle Coeffs" in e_tc["Angle Coeffs"][0]
        assert "BondBond Coeffs" in e_tc["Angle Coeffs"][0]
        assert "AngleAngleTorsion Coeffs" in e_tc["Dihedral Coeffs"][0]
        assert "AngleTorsion Coeffs" in e_tc["Dihedral Coeffs"][0]
        assert "BondBond13 Coeffs" in e_tc["Dihedral Coeffs"][0]
        assert "EndBondTorsion Coeffs" in e_tc["Dihedral Coeffs"][0]
        assert "MiddleBondTorsion Coeffs" in e_tc["Dihedral Coeffs"][0]
        assert "AngleAngle Coeffs" in e_tc["Improper Coeffs"][0]

    def test_from_dict(self):
        d = self.ethane.as_dict()
        json_str = json.dumps(d)
        decoded = ForceField.from_dict(json.loads(json_str))
        assert decoded.mass_info == self.ethane.mass_info
        assert decoded.nonbond_coeffs == self.ethane.nonbond_coeffs
        assert decoded.topo_coeffs == self.ethane.topo_coeffs

    @classmethod
    def tearDownClass(cls):
        if os.path.exists("ff_test.yaml"):
            os.remove("ff_test.yaml")


class FuncTest(unittest.TestCase):
    def test_lattice_2_lmpbox(self):
        matrix = np.diag(np.random.randint(5, 14, size=(3,))) + np.random.rand(3, 3) * 0.2 - 0.1
        init_latt = Lattice(matrix)
        frac_coords = np.random.rand(10, 3)
        init_structure = Structure(init_latt, ["H"] * 10, frac_coords)
        origin = np.random.rand(3) * 10 - 5
        box, symmop = lattice_2_lmpbox(lattice=init_latt, origin=origin)
        boxed_latt = box.to_lattice()
        np.testing.assert_array_almost_equal(init_latt.abc, boxed_latt.abc)
        np.testing.assert_array_almost_equal(init_latt.angles, boxed_latt.angles)
        cart_coords = symmop.operate_multi(init_structure.cart_coords) - origin
        boxed_structure = Structure(boxed_latt, ["H"] * 10, cart_coords, coords_are_cartesian=True)
        np.testing.assert_array_almost_equal(boxed_structure.frac_coords, frac_coords)
        tetra_latt = Lattice.tetragonal(5, 5)
        tetra_box, _ = lattice_2_lmpbox(tetra_latt)
        assert tetra_box.tilt is None
        ortho_latt = Lattice.orthorhombic(5, 5, 5)
        ortho_box, _ = lattice_2_lmpbox(ortho_latt)
        assert ortho_box.tilt is None
        rot_tetra_latt = Lattice([[5, 0, 0], [0, 2, 2], [0, -2, 2]])
        _, rotop = lattice_2_lmpbox(rot_tetra_latt)
        np.testing.assert_array_almost_equal(
            rotop.rotation_matrix,
            [
                [1, 0, 0],
                [0, 2**0.5 / 2, 2**0.5 / 2],
                [0, -(2**0.5) / 2, 2**0.5 / 2],
            ],
        )


class CombinedDataTest(unittest.TestCase):
    @classmethod
    def setUpClass(cls):
        cls.ec = LammpsData.from_file(filename=os.path.join(test_dir, "ec.data.gz"))
        cls.fec = LammpsData.from_file(filename=os.path.join(test_dir, "fec.data.gz"))
        cls.li = LammpsData.from_file(filename=os.path.join(test_dir, "li.data"))
        cls.li_minimal = LammpsData.from_file(filename=os.path.join(test_dir, "li_minimal.data"))
        cls.coord = CombinedData.parse_xyz(filename=os.path.join(test_dir, "ec_fec.xyz.gz"))
        cls.small_coord = CombinedData.parse_xyz(filename=os.path.join(test_dir, "li_ec.xyz"))
        cls.small_coord_2 = CombinedData.parse_xyz(filename=os.path.join(test_dir, "li_ec_2.xyz"))
        cls.small_coord_3 = CombinedData.parse_xyz(filename=os.path.join(test_dir, "li_2.xyz"))
        cls.ec_fec1 = CombinedData.from_files(
            os.path.join(test_dir, "ec_fec.xyz.gz"),
            [1200, 300],
            os.path.join(test_dir, "ec.data.gz"),
            os.path.join(test_dir, "fec.data.gz"),
        )
        cls.ec_fec2 = CombinedData.from_lammpsdata([cls.ec, cls.fec], ["EC", "FEC"], [1200, 300], cls.coord)
        cls.ec_fec_ld = cls.ec_fec1.as_lammpsdata()
        cls.double_coord = pd.concat([cls.coord, cls.coord], ignore_index=True)
        cls.double_coord.index += 1
        cls.ec_fec3 = CombinedData.from_lammpsdata([cls.ec_fec_ld], ["EC FEC"], [2], cls.double_coord)
        cls.li_ec = CombinedData.from_lammpsdata([cls.li, cls.ec], ["Li", "EC"], [1, 1], cls.small_coord)
        cls.ec_li = CombinedData.from_lammpsdata([cls.ec, cls.li], ["EC", "Li"], [1, 1], cls.small_coord_2)
        cls.li_2 = CombinedData.from_lammpsdata([cls.li], ["Li"], [2], cls.small_coord_3)
        cls.li_2_minimal = CombinedData.from_lammpsdata([cls.li_minimal], ["Li_minimal"], [2], cls.small_coord_3)

    def test_from_files(self):
        # general tests
        ec_fec = self.ec_fec1
        # header stats and Nos. of columns
        assert ec_fec.names == ["cluster1", "cluster2"]
        assert ec_fec.nums == [1200, 300]
        assert ec_fec.masses.shape == (12, 1)
        assert ec_fec.atoms.shape == (15000, 6)
        assert list(ec_fec.atoms.columns) == ["molecule-ID", "type", "q", "x", "y", "z"]
        topo = ec_fec.topology
        assert topo["Bonds"].shape == (15000, 3)
        assert topo["Angles"].shape == (25500, 4)
        assert topo["Dihedrals"].shape == (42000, 5)
        assert topo["Impropers"].shape == (1500, 5)
        ff = ec_fec.force_field
        assert ff["Pair Coeffs"].shape == (12, 2)
        assert ff["Bond Coeffs"].shape == (15, 2)
        assert ff["Angle Coeffs"].shape == (24, 2)
        assert ff["Dihedral Coeffs"].shape == (39, 6)
        assert ff["Improper Coeffs"].shape == (2, 3)
        # header box
        np.testing.assert_array_equal(
            ec_fec.box.bounds,
            [[-0.597365, 54.56835], [-0.597365, 54.56835], [-0.597365, 54.56835]],
        )
        # body
        assert ec_fec.masses.at[7, "mass"] == 1.008
        assert ff["Pair Coeffs"].at[9, "coeff2"] == 3.750
        assert ff["Bond Coeffs"].at[5, "coeff2"] == 1.0900
        assert ff["Angle Coeffs"].at[24, "coeff2"] == 108.46005
        assert np.isnan(ff["Dihedral Coeffs"].at[30, "coeff6"])
        assert ff["Improper Coeffs"].at[2, "coeff1"] == 10.5
        assert ec_fec.atoms.at[29, "molecule-ID"] == 3
        assert ec_fec.atoms.at[29, "type"] == 5
        assert ec_fec.atoms.at[29, "q"] == 0.0755
        assert ec_fec.atoms.at[29, "x"] == approx(14.442260)
        assert ec_fec.atoms.at[14958, "molecule-ID"] == 1496
        assert ec_fec.atoms.at[14958, "type"] == 11
        assert ec_fec.atoms.at[14958, "y"] == approx(41.010962)
        assert topo["Bonds"].at[47, "type"] == 5
        assert topo["Bonds"].at[47, "atom2"] == 47
        assert topo["Bonds"].at[953, "atom1"] == 951
        assert topo["Angles"].at[105, "type"] == 2
        assert topo["Angles"].at[105, "atom3"] == 63
        assert topo["Angles"].at[14993, "atom2"] == 8815
        assert topo["Dihedrals"].at[151, "type"] == 4
        assert topo["Dihedrals"].at[151, "atom4"] == 55
        assert topo["Dihedrals"].at[41991, "type"] == 30
        assert topo["Dihedrals"].at[41991, "atom2"] == 14994
        assert topo["Impropers"].at[4, "atom4"] == 34

    def test_from_lammpsdata(self):
        # general tests
        ec_fec = self.ec_fec2
        # header stats and Nos. of columns
        assert ec_fec.names == ["EC", "FEC"]
        assert ec_fec.nums == [1200, 300]
        assert ec_fec.masses.shape == (12, 1)
        assert ec_fec.atoms.shape == (15000, 6)
        assert list(ec_fec.atoms.columns) == ["molecule-ID", "type", "q", "x", "y", "z"]
        topo = ec_fec.topology
        assert topo["Bonds"].shape == (15000, 3)
        assert topo["Angles"].shape == (25500, 4)
        assert topo["Dihedrals"].shape == (42000, 5)
        assert topo["Impropers"].shape == (1500, 5)
        ff = ec_fec.force_field
        assert ff["Pair Coeffs"].shape == (12, 2)
        assert ff["Bond Coeffs"].shape == (15, 2)
        assert ff["Angle Coeffs"].shape == (24, 2)
        assert ff["Dihedral Coeffs"].shape == (39, 6)
        assert ff["Improper Coeffs"].shape == (2, 3)
        # header box
        np.testing.assert_array_equal(
            ec_fec.box.bounds,
            [[-0.597365, 54.56835], [-0.597365, 54.56835], [-0.597365, 54.56835]],
        )
        # body
        assert ec_fec.masses.at[7, "mass"] == 1.008
        assert ff["Pair Coeffs"].at[9, "coeff2"] == 3.750
        assert ff["Bond Coeffs"].at[5, "coeff2"] == 1.0900
        assert ff["Angle Coeffs"].at[24, "coeff2"] == 108.46005
        assert np.isnan(ff["Dihedral Coeffs"].at[30, "coeff6"])
        assert ff["Improper Coeffs"].at[2, "coeff1"] == 10.5
        assert ec_fec.atoms.at[29, "molecule-ID"] == 3
        assert ec_fec.atoms.at[29, "type"] == 5
        assert ec_fec.atoms.at[29, "q"] == 0.0755
        assert ec_fec.atoms.at[29, "x"] == approx(14.442260)
        assert ec_fec.atoms.at[14958, "molecule-ID"] == 1496
        assert ec_fec.atoms.at[14958, "type"] == 11
        assert ec_fec.atoms.at[14958, "y"] == approx(41.010962)
        assert topo["Bonds"].at[47, "type"] == 5
        assert topo["Bonds"].at[47, "atom2"] == 47
        assert topo["Bonds"].at[953, "atom1"] == 951
        assert topo["Angles"].at[105, "type"] == 2
        assert topo["Angles"].at[105, "atom3"] == 63
        assert topo["Angles"].at[14993, "atom2"] == 8815
        assert topo["Dihedrals"].at[151, "type"] == 4
        assert topo["Dihedrals"].at[151, "atom4"] == 55
        assert topo["Dihedrals"].at[41991, "type"] == 30
        assert topo["Dihedrals"].at[41991, "atom2"] == 14994
        assert topo["Impropers"].at[4, "atom4"] == 34

        # non-destructively use of input (ID number)
        fec = self.fec
        topo = fec.topology
        ff = fec.force_field
        assert ff["Pair Coeffs"].index[0] == 1
        assert ff["Bond Coeffs"].index[0] == 1
        assert ff["Angle Coeffs"].index[0] == 1
        assert ff["Dihedral Coeffs"].index[0], 1
        assert ff["Improper Coeffs"].index[0] == 1
        assert fec.atoms.index[0] == 1
        assert fec.atoms.at[1, "molecule-ID"] == 1
        assert fec.atoms.at[1, "type"] == 1
        assert topo["Bonds"].index[0] == 1
        assert topo["Bonds"].at[1, "type"] == 1
        assert topo["Bonds"].at[1, "atom1"] == 1
        assert topo["Bonds"].at[1, "atom2"] == 2
        assert topo["Angles"].index[0] == 1
        assert topo["Angles"].at[1, "atom1"] == 1
        assert topo["Angles"].at[1, "atom2"] == 3
        assert topo["Angles"].at[1, "atom3"] == 4
        assert topo["Dihedrals"].index[0] == 1
        assert topo["Dihedrals"].at[1, "atom1"] == 1
        assert topo["Dihedrals"].at[1, "atom2"] == 3
        assert topo["Dihedrals"].at[1, "atom3"] == 4
        assert topo["Dihedrals"].at[1, "atom4"] == 5
        assert topo["Impropers"].index[0] == 1
        assert topo["Impropers"].at[1, "atom1"] == 5
        assert topo["Impropers"].at[1, "atom2"] == 4
        assert topo["Impropers"].at[1, "atom3"] == 3
        assert topo["Impropers"].at[1, "atom4"] == 6

        # tests for data objects with different number of ff kw
        li_ec = self.li_ec
        ec_li = self.ec_li
        assert li_ec.force_field["Pair Coeffs"].at[6, "coeff2"] == 2.42
        assert ec_li.force_field["Pair Coeffs"].at[6, "coeff2"] == 2.87
        assert li_ec.force_field["Bond Coeffs"].at[5, "coeff2"] == 1.09
        assert ec_li.force_field["Bond Coeffs"].at[5, "coeff2"] == 1.09
        assert li_ec.force_field["Angle Coeffs"].at[7, "coeff2"] == 107.80
        assert ec_li.force_field["Angle Coeffs"].at[7, "coeff2"] == 107.80
        assert li_ec.force_field["Dihedral Coeffs"].at[11, "coeff2"] == 0.156
        assert ec_li.force_field["Dihedral Coeffs"].at[11, "coeff2"] == 0.156
        assert li_ec.force_field["Improper Coeffs"].at[1, "coeff1"] == 10.5
        assert ec_li.force_field["Improper Coeffs"].at[1, "coeff1"] == 10.5

        # tests for combining data with no topo info
        li_2 = self.li_2
        assert li_2.topology is None, "Empty topo info should be none"

        # tests for combining data with no topo and ff info
        li_2_minimal = self.li_2_minimal
        assert li_2_minimal.force_field is None, "Empty ff info should be none"
        assert li_2_minimal.topology is None, "Empty topo info should be none"

    def test_get_string(self):
        # general tests
        ec_fec_lines = self.ec_fec1.get_string().splitlines()
        ec_fec_double_lines = self.ec_fec3.get_string().splitlines()
        # header information
        assert ec_fec_lines[1] == "# 1200 cluster1 + 300 cluster2"
        assert ec_fec_double_lines[1] == "# 2(1500) EC_FEC"
        # data type consistency tests
        assert ec_fec_lines[98] == "1  harmonic 3.200000000 -1 2"
        assert ec_fec_lines[109] == "12  charmm 2.700000000 2 180 0.0"
        assert ec_fec_lines[113] == "16  multi/harmonic 0.382999522 -1.148998570 0.000000000 1.531998090 0.000000000"
        assert ec_fec_lines[141] == "1  10.5 -1  2"
        assert ec_fec_double_lines[98] == "1  harmonic 3.200000000 -1 2"
        assert ec_fec_double_lines[109] == "12  charmm 2.700000000 2 180 0.0"
        assert (
            ec_fec_double_lines[113]
            == "16  multi/harmonic 0.382999522 -1.148998570 0.000000000 1.531998090 0.000000000"
        )
        assert ec_fec_double_lines[30146] == "30000  3000  12 -0.2329  4.630985  7.328547 51.604678"
        assert ec_fec_double_lines[141] == "1  10.5 -1  2"
        assert len(ec_fec_lines) == 99159
        assert len(ec_fec_double_lines) == 198159

    def test_structure(self):
        li_ec_structure = self.li_ec.structure
        np.testing.assert_array_almost_equal(
            li_ec_structure.lattice.matrix,
            [[38.698274, 0, 0], [0, 38.698274, 0], [0, 0, 38.698274]],
        )
        np.testing.assert_array_almost_equal(
            li_ec_structure.lattice.angles,
            (90.0, 90.0, 90.0),
        )
        assert li_ec_structure.formula == "Li1 H4 C3 O3"
        lbounds = np.array(self.li_ec.box.bounds)[:, 0]
        coords = self.li_ec.atoms[["x", "y", "z"]].values - lbounds
        np.testing.assert_array_almost_equal(li_ec_structure.cart_coords, coords)
        np.testing.assert_array_almost_equal(li_ec_structure.site_properties["charge"], self.li_ec.atoms["q"])
        frac_coords = li_ec_structure.frac_coords[0]
        real_frac_coords = frac_coords - np.floor(frac_coords)
        np.testing.assert_array_almost_equal(real_frac_coords, [0.01292047, 0.01292047, 0.01292047])

    def test_from_ff_and_topologies(self):
        with pytest.raises(AttributeError):
            CombinedData.from_ff_and_topologies()

    def test_from_structure(self):
        with pytest.raises(AttributeError):
            CombinedData.from_structure()

    def test_disassemble(self):
        # general tests
        ld = self.li
        cd = self.li_2
        _, cd_ff, topos = cd.disassemble()[0]
        mass_info = [
            ("Li1", 6.94),
        ]
        assert cd_ff.mass_info == mass_info
        np.testing.assert_array_equal(cd_ff.nonbond_coeffs, cd.force_field["Pair Coeffs"].values)

        topo = topos[-1]
        atoms = ld.atoms[ld.atoms["molecule-ID"] == 1]
        np.testing.assert_array_almost_equal(topo.sites.cart_coords, atoms[["x", "y", "z"]])
        np.testing.assert_array_equal(topo.charges, atoms["q"])
        atom_labels = [m[0] for m in mass_info]
        assert topo.sites.site_properties["ff_map"] == [atom_labels[i - 1] for i in atoms["type"]]

        # test no guessing element
        v = self.li_2
        _, v_ff, _ = v.disassemble(guess_element=False)[0]
        assert v_ff.maps["Atoms"] == dict(Qa1=1)

    def test_json_dict(self):
        encoded = json.dumps(self.li_ec.as_dict(), cls=MontyEncoder)
        lic3o3h4 = json.loads(encoded, cls=MontyDecoder)
        assert lic3o3h4.nums == self.li_ec.nums
        assert lic3o3h4.names == self.li_ec.names
        assert lic3o3h4.atom_style == self.li_ec.atom_style
        pd.testing.assert_frame_equal(lic3o3h4.masses, self.li_ec.masses)
        pd.testing.assert_frame_equal(lic3o3h4.atoms, self.li_ec.atoms)
        ff = self.li_ec.force_field
        key, target_df = random.sample(ff.items(), 1)[0]
        lic3o3h4.force_field[key].index = lic3o3h4.force_field[key].index.map(int)
        assert pd.testing.assert_frame_equal(lic3o3h4.force_field[key], target_df, check_dtype=False) is None, key
        topo = self.li_ec.topology
        key, target_df = random.sample(topo.items(), 1)[0]
        assert pd.testing.assert_frame_equal(lic3o3h4.topology[key], target_df) is None, key
        lic3o3h4.mols[1].masses.index = lic3o3h4.mols[1].masses.index.map(int)
        lic3o3h4.mols[1].atoms.index = lic3o3h4.mols[1].atoms.index.map(int)
        pd.testing.assert_frame_equal(lic3o3h4.mols[1].masses, self.li_ec.mols[1].masses)
        pd.testing.assert_frame_equal(lic3o3h4.mols[1].atoms, self.li_ec.mols[1].atoms)
        ff_1 = self.li_ec.mols[1].force_field
        key, target_df = random.sample(ff_1.items(), 1)[0]
        lic3o3h4.mols[1].force_field[key].index = lic3o3h4.mols[1].force_field[key].index.map(int)
        assert (
            pd.testing.assert_frame_equal(lic3o3h4.mols[1].force_field[key], target_df, check_dtype=False) is None
        ), key
        topo_1 = self.li_ec.mols[1].topology
        key, target_df = random.sample(topo_1.items(), 1)[0]
        lic3o3h4.mols[1].topology[key].index = lic3o3h4.mols[1].topology[key].index.map(int)
        assert pd.testing.assert_frame_equal(lic3o3h4.mols[1].topology[key], target_df) is None, key

    def test_as_lammpsdata(self):
        ec_fec = self.ec_fec_ld
        assert ec_fec.masses.shape == (12, 1)
        assert ec_fec.atoms.shape == (15000, 6)
        assert list(ec_fec.atoms.columns) == ["molecule-ID", "type", "q", "x", "y", "z"]
        topo = ec_fec.topology
        assert topo["Bonds"].shape == (15000, 3)
        assert topo["Angles"].shape == (25500, 4)
        assert topo["Dihedrals"].shape == (42000, 5)
        assert topo["Impropers"].shape == (1500, 5)
        ff = ec_fec.force_field
        assert ff["Pair Coeffs"].shape == (12, 2)
        assert ff["Bond Coeffs"].shape == (15, 2)
        assert ff["Angle Coeffs"].shape == (24, 2)
        assert ff["Dihedral Coeffs"].shape == (39, 6)
        assert ff["Improper Coeffs"].shape == (2, 3)
        # header box
        np.testing.assert_array_equal(
            ec_fec.box.bounds,
            [[-0.597365, 54.56835], [-0.597365, 54.56835], [-0.597365, 54.56835]],
        )
        # body
        assert ec_fec.masses.at[7, "mass"] == 1.008
        assert ff["Pair Coeffs"].at[9, "coeff2"] == 3.750
        assert ff["Bond Coeffs"].at[5, "coeff2"] == 1.0900
        assert ff["Angle Coeffs"].at[24, "coeff2"] == 108.46005
        assert np.isnan(ff["Dihedral Coeffs"].at[30, "coeff6"])
        assert ff["Improper Coeffs"].at[2, "coeff1"] == 10.5
        assert ec_fec.atoms.at[29, "molecule-ID"] == 3
        assert ec_fec.atoms.at[29, "type"] == 5
        assert ec_fec.atoms.at[29, "q"] == 0.0755
        assert ec_fec.atoms.at[29, "x"] == approx(14.442260)
        assert ec_fec.atoms.at[14958, "molecule-ID"] == 1496
        assert ec_fec.atoms.at[14958, "type"] == 11
        assert ec_fec.atoms.at[14958, "y"] == approx(41.010962)
        assert topo["Bonds"].at[47, "type"] == 5
        assert topo["Bonds"].at[47, "atom2"] == 47
        assert topo["Bonds"].at[953, "atom1"] == 951
        assert topo["Angles"].at[105, "type"] == 2
        assert topo["Angles"].at[105, "atom3"] == 63
        assert topo["Angles"].at[14993, "atom2"] == 8815
        assert topo["Dihedrals"].at[151, "type"] == 4
        assert topo["Dihedrals"].at[151, "atom4"] == 55
        assert topo["Dihedrals"].at[41991, "type"] == 30
        assert topo["Dihedrals"].at[41991, "atom2"] == 14994
        assert topo["Impropers"].at[4, "atom4"] == 34
        ec_fec_lines = self.ec_fec_ld.get_string().splitlines()
        # header information
        assert ec_fec_lines[1] == ""
        # data type consistency tests
        assert ec_fec_lines[97] == "1  harmonic 3.200000000 -1 2"
        assert ec_fec_lines[108] == "12  charmm 2.700000000 2 180 0.0"
        assert ec_fec_lines[112] == "16  multi/harmonic 0.382999522 -1.148998570 0.000000000 1.531998090 0.000000000"
        assert ec_fec_lines[140] == "1  10.5 -1  2"
        assert len(ec_fec_lines) == 99159


if __name__ == "__main__":
    unittest.main()<|MERGE_RESOLUTION|>--- conflicted
+++ resolved
@@ -707,15 +707,9 @@
         assert v.masses.at[3, "mass"] == 15.9994
         v_ff = v.force_field
         assert isinstance(v_ff, dict)
-<<<<<<< HEAD
-        self.assertNotIn("Pair Coeffs", v_ff)
-        self.assertEqual(v_ff["PairIJ Coeffs"].iat[5, 4], 1.93631)  # pylint: disable=E1136
-        self.assertEqual(v_ff["Bond Coeffs"].at[2, "coeff2"], 0.855906)  # pylint: disable=E1136
-=======
         assert "Pair Coeffs" not in v_ff
         assert v_ff["PairIJ Coeffs"].iat[5, 4] == 1.93631
         assert v_ff["Bond Coeffs"].at[2, "coeff2"] == 0.855906
->>>>>>> dcbbe002
         v_maps = v.maps
         assert v_maps["Atoms"] == {"A": 1, "B": 2, "C": 3, "D": 4}
         assert v_maps["Bonds"] == {
@@ -730,22 +724,6 @@
         assert e.masses.at[1, "mass"] == 12.01115
         e_ff = e.force_field
         assert isinstance(e_ff, dict)
-<<<<<<< HEAD
-        self.assertNotIn("PairIJ Coeffs", e_ff)
-        self.assertEqual(e_ff["Pair Coeffs"].at[1, "coeff2"], 3.854)  # pylint: disable=E1136
-        self.assertEqual(e_ff["Bond Coeffs"].at[2, "coeff4"], 844.6)  # pylint: disable=E1136
-        self.assertEqual(e_ff["Angle Coeffs"].at[2, "coeff4"], -2.4318)  # pylint: disable=E1136
-        self.assertEqual(e_ff["Dihedral Coeffs"].at[1, "coeff1"], -0.1432)  # pylint: disable=E1136
-        self.assertEqual(e_ff["Improper Coeffs"].at[2, "coeff2"], 0.0)  # pylint: disable=E1136
-        self.assertEqual(e_ff["BondBond Coeffs"].at[2, "coeff1"], 5.3316)  # pylint: disable=E1136
-        self.assertEqual(e_ff["BondAngle Coeffs"].at[1, "coeff3"], 1.53)  # pylint: disable=E1136
-        self.assertEqual(e_ff["MiddleBondTorsion Coeffs"].at[1, "coeff1"], -14.261)  # pylint: disable=E1136
-        self.assertEqual(e_ff["EndBondTorsion Coeffs"].at[1, "coeff1"], 0.213)  # pylint: disable=E1136
-        self.assertEqual(e_ff["AngleTorsion Coeffs"].at[1, "coeff3"], -0.2466)  # pylint: disable=E1136
-        self.assertEqual(e_ff["AngleAngleTorsion Coeffs"].at[1, "coeff1"], -12.564)  # pylint: disable=E1136
-        self.assertEqual(e_ff["BondBond13 Coeffs"].at[1, "coeff1"], 0.0)  # pylint: disable=E1136
-        self.assertEqual(e_ff["AngleAngle Coeffs"].at[1, "coeff2"], -0.4825)  # pylint: disable=E1136
-=======
         assert "PairIJ Coeffs" not in e_ff
         assert e_ff["Pair Coeffs"].at[1, "coeff2"] == 3.854
         assert e_ff["Bond Coeffs"].at[2, "coeff4"] == 844.6
@@ -760,7 +738,6 @@
         assert e_ff["AngleAngleTorsion Coeffs"].at[1, "coeff1"] == -12.564
         assert e_ff["BondBond13 Coeffs"].at[1, "coeff1"] == 0.0
         assert e_ff["AngleAngle Coeffs"].at[1, "coeff2"] == -0.4825
->>>>>>> dcbbe002
         e_maps = e.maps
         assert e_maps["Atoms"] == {"c4": 1, "h1": 2}
         assert e_maps["Bonds"] == {("c4", "c4"): 1, ("c4", "h1"): 2, ("h1", "c4"): 2}
