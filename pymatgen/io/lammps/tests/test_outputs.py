--- conflicted
+++ resolved
@@ -126,21 +126,13 @@
         rdx_10 = list(parse_lammps_dumps(file_pattern=rdx_10_pattern))
         timesteps_10 = [d.timestep for d in rdx_10]
         np.testing.assert_array_equal(timesteps_10, np.arange(0, 101, 10))
-<<<<<<< HEAD
-        self.assertTupleEqual(rdx_10[-1].data.shape, (21, 4))
-=======
-        assert rdx_10[-1].data.shape == (21, 5)
->>>>>>> dcbbe002
+        assert rdx_10[-1].data.shape == (21, 4)
         # wildcard
         rdx_25_pattern = os.path.join(test_dir, "dump.rdx_wc.*")
         rdx_25 = list(parse_lammps_dumps(file_pattern=rdx_25_pattern))
         timesteps_25 = [d.timestep for d in rdx_25]
         np.testing.assert_array_equal(timesteps_25, np.arange(0, 101, 25))
-<<<<<<< HEAD
-        self.assertTupleEqual(rdx_25[-1].data.shape, (21, 4))
-=======
-        assert rdx_25[-1].data.shape == (21, 5)
->>>>>>> dcbbe002
+        assert rdx_25[-1].data.shape == (21, 4)
 
     def test_parse_lammps_log(self):
         comb_file = "log.5Oct16.comb.Si.elastic.g++.1.gz"
