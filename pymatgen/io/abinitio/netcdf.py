# coding: utf-8
"""Wrapper for netCDF readers."""
from __future__ import unicode_literals, division, print_function

import os.path

from monty.dev import requires
from pymatgen.core.units import ArrayWithUnit
from pymatgen.core.structure import Structure
<<<<<<< HEAD
from monty.dev import requires
=======
>>>>>>> c1d0c506


__author__ = "Matteo Giantomassi"
__copyright__ = "Copyright 2013, The Materials Project"
__version__ = "0.1"
__maintainer__ = "Matteo Giantomassi"
__email__ = "gmatteo at gmail.com"
__status__ = "Development"
__date__ = "$Feb 21, 2013M$"

__all__ = [
    "as_ncreader",
    "as_etsfreader",
    "NetcdfReader",
    "ETSF_Reader",
    "structure_from_etsf_file",
]

try:
    import netCDF4
except ImportError:
    netCDF4 = None


def _asreader(file, cls):
    closeit = False
    if not isinstance(file, cls):
        file, closeit = cls(file), True
    return file, closeit


def as_ncreader(file):
    """
    Convert file into a NetcdfReader instance.
    Returns reader, closeit where closeit is set to True
    if we have to close the file before leaving the procedure.
    """
    return _asreader(file, NetcdfReader)


def as_etsfreader(file):
    return _asreader(file, ETSF_Reader)


class NetcdfReaderError(Exception):
    """Base error class for NetcdfReader"""


class NetcdfReader(object):
    """
    Wraps and extends netCDF4.Dataset. Read only mode. Supports with statements.

    Additional documentation available at:
        http://netcdf4-python.googlecode.com/svn/trunk/docs/netCDF4-module.html
    """
    Error = NetcdfReaderError

    @requires(netCDF4 is not None, "netCDF4 must be installed to use this class")
    def __init__(self, path):
        """Open the Netcdf file specified by path (read mode)."""
        self.path = os.path.abspath(path)

        try:
            self.rootgrp = netCDF4.Dataset(self.path, mode="r")
        except Exception as exc:
            raise self.Error("%s: %s" % (self.path, str(exc)))

        self.ngroups = len(list(self.walk_tree()))

        #self.path2group = collections.OrderedDict()
        #for children in self.walk_tree():
        #   for child in children:
        #       #print child.group,  child.path
        #       self.path2group[child.path] = child.group

    def __enter__(self):
        """Activated when used in the with statement."""
        return self

    def __exit__(self, type, value, traceback):
        """
        Activated at the end of the with statement. It automatically closes the file.
        """
        self.rootgrp.close()

    def close(self):
        self.rootgrp.close()

    #@staticmethod
    #def pathjoin(*args):
    #    return "/".join(args)

    def walk_tree(self, top=None):
        """
        Navigate all the groups in the file starting from top.
        If top is None, the root group is used.
        """
        if top is None:
            top = self.rootgrp

        values = top.groups.values()
        yield values
        for value in top.groups.values():
            for children in self.walk_tree(value):
                yield children

    def print_tree(self):
        for children in self.walk_tree():
            for child in children:
                print(child)

    def read_dimvalue(self, dimname, path="/"):
        """Returns the value of a dimension."""
        dim = self._read_dimensions(dimname, path=path)[0]
        return len(dim)

    def read_varnames(self, path="/"):
        """List of variable names stored in the group specified by path."""
        if path == "/":
            return self.rootgrp.variables.keys()
        else:
            group = self.path2group[path]
            return group.variables.keys()

    def read_value(self, varname, path="/", cmode=None):
        """
        Returns the values of variable with name varname in the group specified by path.

        Args:
            varname:
                Name of the variable
            path:
                path to the group.
            cmode:
                if cmode=="c", a complex ndarrays is constructed and returned
                (netcdf does not provide native support from complex datatype).

        Returns:
            numpy array if varname represents an array, scalar otherwise.
        """
        try:
            var = self.read_variable(varname, path=path)
        except:
            raise

        if cmode is None:
            # scalar or array
            # getValue is not portable!
            try:
                return var.getValue()[0] if not var.shape else var[:]
            except IndexError:
                return var.getValue() if not var.shape else var[:]

        else:
            assert var.shape[-1] == 2
            if cmode == "c":
                return var[...,0] + 1j*var[...,1]
            else:
                raise ValueError("Wrong value for cmode %s" % cmode)

    def read_variable(self, varname, path="/"):
        """
        Returns the variable with name varname in the group specified by path.
        """
        return self._read_variables(varname, path=path)[0]

    def _read_dimensions(self, *dimnames, **kwargs):
        path = kwargs.get("path", "/")
        try:
            if path == "/":
                return [self.rootgrp.dimensions[dname] for dname in dimnames]
            else:
                group = self.path2group[path]
                return [group.dimensions[dname] for dname in dimnames]

        except KeyError:
            raise self.Error("dimnames %s, kwargs %s" % (dimnames, kwargs))

    def _read_variables(self, *varnames, **kwargs):
        path = kwargs.get("path", "/")
        try:
            if path == "/":
                return [self.rootgrp.variables[vname] for vname in varnames]
            else:
                group = self.path2group[path]
                return [group.variables[vname] for vname in varnames]

        except KeyError:
            raise self.Error("varnames %s, kwargs %s" % (varnames, kwargs))

    def read_values_with_map(self, names, map_names=None, path="/"):
        """
        Read (dimensions, variables) with a mapping.

        Args:
            names:
                list of netCDF keywords to read.
            map_names:
                dictionary used to map names to the netCDF keywords used to access data on file.
            path:
                Used to access groups.

        returns: od, missing
            od is the dictionary. Values are stored in d[name] for name in names.
            missing is a list of 2-d tuple with the keywords that are not found.
        """
        if map_names is None:
            map_names = {}

        od, missing = {}, []
        for k in names:
            try:
                key = map_names[k]
            except KeyError:
                # Read k.
                key = k

            try:
                # Try to read a variable.
                od[k] = self.read_value(key, path=path)
            except self.Error:
                try:
                    # Try to read a dimension.
                    od[k] = self.read_dimvalue(key, path=path)
                except self.Error:
                    # key is missing!
                    missing.append((k, key))

        return od, missing


class ETSF_Reader(NetcdfReader):
    """
    This object reads data from a file written according to the
    ETSF-IO specifications.

    We assume that the netcdf file contains at least the crystallographic section.
    """
    @property
    def chemical_symbols(self):
        """Chemical symbols char [number of atom species][symbol length]."""
        if not hasattr(self, "_chemical_symbols"):
            symbols = self.read_value("chemical_symbols")
            self._chemical_symbols = []
            for s in symbols:
                self._chemical_symbols.append("".join(s))

        return self._chemical_symbols

    def typeidx_from_symbol(self, symbol):
        """Returns the type index from the chemical symbol. Note python convention."""
        return self._chemical_symbols.index(symbol)

    def read_structure(self):
        """
        Returns the crystalline structure.

        Args:
            site_properties:
                Optional dictionary with site properties.
        """
        if self.ngroups != 1:
            raise NotImplementedError("ngroups != 1")

        return structure_from_etsf_file(self)


def structure_from_etsf_file(ncdata, site_properties=None):
    """
    Reads and returns a pymatgen structure from a NetCDF file
    containing crystallographic data in the ETSF-IO format.

    Args:
        ncdata:
            filename or NetcdfReader instance.
        site_properties:
            Dictionary with site properties.
    """
    ncdata, closeit = as_ncreader(ncdata)

    # TODO check whether atomic units are used
    lattice = ArrayWithUnit(ncdata.read_value("primitive_vectors"), "bohr").to("ang")

    red_coords = ncdata.read_value("reduced_atom_positions")
    natom = len(red_coords)

    znucl_type = ncdata.read_value("atomic_numbers")

    # type_atom[0:natom] --> index Between 1 and number of atom species
    type_atom = ncdata.read_value("atom_species")

    # Fortran to C index and float --> int conversion.
    species = natom * [None]
    for atom in range(natom):
        type_idx = type_atom[atom] - 1
        species[atom] = int(znucl_type[type_idx])

    d = {}
    if site_properties is not None:
        for prop in site_properties:
            d[property] = ncdata.read_value(prop)

    structure = Structure(lattice, species, red_coords, site_properties=d)

    # Quick and dirty hack.
    # I need an abipy structure since I need to_abivars and other methods.
    try:
        from abipy.core.structure import Structure as AbipyStructure
        structure.__class__ = AbipyStructure
    except ImportError:
        pass

    if closeit:
        ncdata.close()

    return structure<|MERGE_RESOLUTION|>--- conflicted
+++ resolved
@@ -7,10 +7,6 @@
 from monty.dev import requires
 from pymatgen.core.units import ArrayWithUnit
 from pymatgen.core.structure import Structure
-<<<<<<< HEAD
-from monty.dev import requires
-=======
->>>>>>> c1d0c506
 
 
 __author__ = "Matteo Giantomassi"
