--- conflicted
+++ resolved
@@ -613,18 +613,11 @@
         comp = entry.composition
         facet, simplex = self._get_facet_and_simplex(comp)
         decomp_amts = simplex.bary_coords(self.pd_coords(comp))
-<<<<<<< HEAD
-        decomp = {self.qhull_entries[f]: amt
-                  for f, amt in zip(facet, decomp_amts)
-                  if abs(amt) > PhaseDiagram.numerical_tol}
-
-=======
         decomp = {
             self.qhull_entries[f]: amt
             for f, amt in zip(facet, decomp_amts)
             if abs(amt) > PhaseDiagram.numerical_tol
         }
->>>>>>> 4b406abb
         energies = [self.qhull_entries[i].energy_per_atom for i in facet]
         ehull = entry.energy_per_atom - np.dot(decomp_amts, energies)
 
@@ -660,22 +653,15 @@
             equilibrium reaction energy <= 0.
         """
         if entry not in self.stable_entries:
-<<<<<<< HEAD
-            raise ValueError("Equilibrium reaction energy is available only "
-                             "for stable entries.")
-
-=======
             raise ValueError(
                 "Equilibrium reaction energy is available only " "for stable entries."
             )
->>>>>>> 4b406abb
         if entry.is_element:
             return 0
 
         entries = [e for e in self.stable_entries if e != entry]
         modpd = PhaseDiagram(entries, self.elements)
         return modpd.get_decomp_and_e_above_hull(entry, allow_negative=True)[1]
-<<<<<<< HEAD
 
     def get_decomp_and_quasi_e_to_hull(
         self,
@@ -805,8 +791,6 @@
 
         # Handle stable compounds
         return self.get_decomp_and_quasi_e_to_hull(entry, **kwargs)[1]
-=======
->>>>>>> 4b406abb
 
     def get_composition_chempots(self, comp):
         """
