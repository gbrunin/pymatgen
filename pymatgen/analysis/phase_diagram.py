--- conflicted
+++ resolved
@@ -82,11 +82,7 @@
     def as_dict(self):
         """
         Returns:
-<<<<<<< HEAD
             MSONable dictionary representation of PDEntry
-=======
-            the energy of the entry.
->>>>>>> c5d8ce5e
         """
         return_dict = super().as_dict()
         return_dict.update({"name": self.name, "attribute": self.attribute})
@@ -434,10 +430,6 @@
         Returns:
             The actual ndarray used to construct the convex hull.
         """
-<<<<<<< HEAD
-=======
-        data = []
->>>>>>> c5d8ce5e
         data = [
             [e.composition.get_atomic_fraction(el) for el in self.elements] + [e.energy_per_atom]
             for e in self.all_entries
@@ -459,7 +451,6 @@
         """
         Returns:
             the set of stable entries in the phase diagram.
-<<<<<<< HEAD
         """
         # TODO: check whether this O(n) slows anything down.
         return set(self._stable_entries)
@@ -475,18 +466,6 @@
         """
 
         return [e for e, s in zip(self._stable_entries, self._stable_spaces) if space.issuperset(s)]
-
-    def get_reference_energy_per_atom(self, comp):
-        """
-        Args:
-            comp (Composition): Input composition
-
-        Returns:
-            Reference energy of the terminal species at a given composition.
-=======
->>>>>>> c5d8ce5e
-        """
-        return sum([comp[el] * self.el_refs[el].energy_per_atom for el in comp.elements]) / comp.num_atoms
 
     def get_reference_energy_per_atom(self, comp):
         """
@@ -562,12 +541,8 @@
         c = self.pd_coords(comp)
 
         all_facets = [
-<<<<<<< HEAD
-            f for f, s in zip(self.facets, self.simplexes) if s.in_simplex(c, PhaseDiagram.numerical_tol / 10)
-=======
             f for f, s in zip(self.facets, self.simplexes)
             if s.in_simplex(c, PhaseDiagram.numerical_tol / 10)
->>>>>>> c5d8ce5e
         ]
 
         if not len(all_facets):
@@ -637,10 +612,6 @@
         Returns:
             Energy of lowest energy equilibrium at desired composition per atom
         """
-<<<<<<< HEAD
-        # TODO does this need a direct test? indirect via tests on get_hull_energy
-=======
->>>>>>> c5d8ce5e
         decomp = self.get_decomposition(comp)
         return decomp, sum([e.energy_per_atom * n for e, n in decomp.items()])
 
@@ -663,12 +634,8 @@
             Energy of lowest energy equilibrium at desired composition. Not
                 normalized by atoms, i.e. E(Li4O2) = 2 * E(Li2O)
         """
-<<<<<<< HEAD
-        _, hull_energy = self.get_decomp_and_hull_energy_per_atom(comp)
+        hull_energy = self.get_hull_energy_per_atom(comp)
         return comp.num_atoms * hull_energy
-=======
-        return comp.num_atoms * self.get_hull_energy_per_atom(comp)
->>>>>>> c5d8ce5e
 
     def get_decomp_and_e_above_hull(self, entry, allow_negative=False, check_stable=True):
         """
@@ -742,14 +709,8 @@
         if entry.is_element:
             return 0
 
-<<<<<<< HEAD
         entries = [e for e in self._get_stable_entries_in_space(elem_space) if e != entry]
         modpd = PhaseDiagram(entries, elements=elem_space)
-=======
-        entries = [e for e in self.stable_entries if e != entry]
-        modpd = PhaseDiagram(entries, self.elements)
-
->>>>>>> c5d8ce5e
         return modpd.get_decomp_and_e_above_hull(entry, allow_negative=True)[1]
 
     def get_decomp_and_phase_separation_energy(
@@ -802,18 +763,8 @@
             fractional composition. The phase separation energy is given per atom.
         """
 
-<<<<<<< HEAD
         entry_frac = entry.composition.fractional_composition
         entry_elems = frozenset(entry_frac.elements)
-=======
-        # NOTE comprhys: for large PatchedPhaseDiagrams this is a bottleneck,
-        # I have a solution but leaving to later PR with PatchedPhaseDiagram
-        # For unstable or novel materials use simplex approach
-        if entry.composition.fractional_composition not in [
-            e.composition.fractional_composition for e in self.stable_entries
-        ]:
-            return self.get_decomp_and_e_above_hull(entry, allow_negative=True)
->>>>>>> c5d8ce5e
 
         # Handle elemental materials
         if entry.is_element:
@@ -861,7 +812,6 @@
             # )
             # inner_hull = PhaseDiagram(reduced_space)
 
-<<<<<<< HEAD
             # competing_entries = inner_hull._stable_entries.union(self._get_stable_entries_in_space(entry_elems))
             # competing_entries = [c for c in compare_entries if id(c) not in same_comp_mem_ids]
 
@@ -874,8 +824,6 @@
             #         )
             #     )
 
-=======
->>>>>>> c5d8ce5e
         decomp = _get_slsqp_decomp(entry.composition, competing_entries, tols, maxiter)
 
         # find the minimum alternative formation energy for the decomposition
@@ -999,13 +947,6 @@
         c1 = self.pd_coords(comp1)
         c2 = self.pd_coords(comp2)
 
-<<<<<<< HEAD
-        # None of the projections work if c1 == c2, so just return *copies*
-        # of the inputs
-        if np.all(c1 == c2):
-            return [comp1.copy(), comp2.copy()]
-
-=======
         # NOTE none of the projections work if c1 == c2, so just
         # return *copies* of the inputs
         if np.all(c1 == c2):
@@ -1013,7 +954,6 @@
 
         # NOTE made into method to facilitate inheritance of this method
         # in PatchedPhaseDiagram if approximate solution can be found.
->>>>>>> c5d8ce5e
         intersections = self._get_simplex_intersections(c1, c2)
 
         # find position along line
@@ -2014,11 +1954,7 @@
         machine-learned formation energies, npj Computational Materials 6, 97 (2020)
 
     Args:
-<<<<<<< HEAD
-        comp (Composition/PDEntry): A Composition/PDEntry like entry to analyze
-=======
         comp (Composition): A Composition to analyze
->>>>>>> c5d8ce5e
         competing_entries ([PDEntry]): List of entries to consider for decomposition
         tols (list): tolerences to try for SLSQP convergence. Issues observed for
             tol > 1e-7 in the fractional composition (default 1e-8)
@@ -2071,7 +2007,6 @@
             tol=tol,
             options=options,
         )
-<<<<<<< HEAD
 
         if solution.success:
             decomp_amts = solution.x
@@ -2081,17 +2016,6 @@
                 if amt > PhaseDiagram.numerical_tol
             }
 
-=======
-
-        if solution.success:
-            decomp_amts = solution.x
-            return {
-                c: amt  # NOTE this is the amount of the fractional composition.
-                for c, amt in zip(competing_entries, decomp_amts)
-                if amt > PhaseDiagram.numerical_tol
-            }
-
->>>>>>> c5d8ce5e
     raise ValueError("No valid decomp found for {}!".format(comp))
 
 
@@ -2917,12 +2841,9 @@
         Creates layout for plotly phase diagram figure and updates with
         figure annotations.
 
-<<<<<<< HEAD
-=======
         Args:
             label_stable (bool): Whether to label stable compounds
 
->>>>>>> c5d8ce5e
         Returns:
             Dictionary with Plotly figure layout settings.
         """
@@ -2949,13 +2870,8 @@
         Creates stable and unstable marker plots for overlaying on the phase diagram.
 
         Returns:
-<<<<<<< HEAD
-            Tuple of Plotly go.Scatter (or go.Scatter3d) objects in order: (
-            stable markers, unstable markers)
-=======
             Tuple of Plotly go.Scatter (or go.Scatter3d) objects in order:
             (stable markers, unstable markers)
->>>>>>> c5d8ce5e
         """
 
         def get_marker_props(coords, entries, stable=True):
