--- conflicted
+++ resolved
@@ -461,12 +461,8 @@
     @property
     def stable_entries(self):
         """
-<<<<<<< HEAD
         Returns:
             the set of stable entries in the phase diagram.
-=======
-        Returns the set of stable entries in the phase diagram.
->>>>>>> dfa22f00
         """
         return self._stable_entries
 
@@ -833,11 +829,7 @@
             composition as a stable energy may have postive or negative phase
             separation energies depending on their own energy.
         """
-<<<<<<< HEAD
-        return self.get_decomp_and_quasi_e_to_hull(entry, **kwargs)[1]
-=======
         return self.get_decomp_and_phase_separation_energy(entry, **kwargs)[1]
->>>>>>> dfa22f00
 
     def get_composition_chempots(self, comp):
         """
