#!/usr/bin/env python

"""
This module provides classes to perform fitting of structures.
"""

from __future__ import division

__author__ = "Stephen Dacek, William Davidson Richards, Shyue Ping Ong"
__copyright__ = "Copyright 2011, The Materials Project"
__version__ = "1.0"
__maintainer__ = "Stephen Dacek"
__email__ = "sdacek@mit.edu"
__status__ = "Production"
__date__ = "Dec 3, 2012"

import numpy as np
import itertools
import abc

from pymatgen.serializers.json_coders import MSONable
from pymatgen.core.structure import Structure
from pymatgen.core.structure_modifier import StructureEditor, SupercellMaker
from pymatgen.core.lattice import Lattice
from pymatgen.core.composition import Composition
from pymatgen.optimization.linear_assignment import LinearAssignment
from pymatgen.util.coord_utils import get_points_in_sphere_pbc, \
    pbc_shortest_vectors


class AbstractComparator(MSONable):
    """
    Abstract Comparator class. A Comparator defines how sites are compared in
    a structure.
    """
    __metaclass__ = abc.ABCMeta

    @abc.abstractmethod
    def are_equal(self, sp1, sp2):
        """
        Defines how the species of two sites are considered equal. For
        example, one can consider sites to have the same species only when
        the species are exactly the same, i.e., Fe2+ matches Fe2+ but not
        Fe3+. Or one can define that only the element matters,
        and all oxidation state information are ignored.

        Args:
            sp1:
                First species. A dict of {specie/element: amt} as per the
                definition in Site and PeriodicSite.
            sp2:
                Second species. A dict of {specie/element: amt} as per the
                definition in Site and PeriodicSite.

        Returns:
            Boolean indicating whether species are considered equal.
        """
        return

    @abc.abstractmethod
    def get_structure_hash(self, structure):
        """
        Defines a hash for structures. This allows structures to be grouped
        efficiently for comparison. For example, in exact matching,
        you should only try to perform matching if structures have the same
        reduced formula (structures with different formulas can't possibly
        match). So the reduced_formula is a good hash. The hash function
        should be relatively fast to compute relative to the actual matching.

        Args:
            structure:
                A structure

        Returns:
            A hashable object. Examples can be string formulas, etc.
        """
        return

    @staticmethod
    def from_dict(d):
        for trans_modules in ['structure_matcher']:
            mod = __import__('pymatgen.analysis.' + trans_modules,
                             globals(), locals(), [d['@class']], -1)
            if hasattr(mod, d['@class']):
                trans = getattr(mod, d['@class'])
                return trans()
        raise ValueError("Invalid Comparator dict")

    @property
    def to_dict(self):
        return {"version": __version__, "@module": self.__class__.__module__,
                "@class": self.__class__.__name__}


class SpeciesComparator(AbstractComparator):
    """
    A Comparator that matches species exactly. The default used in
    StructureMatcher.
    """

    def are_equal(self, sp1, sp2):
        """
        True if species are exactly the same, i.e., Fe2+ == Fe2+ but not Fe3+.

        Args:
            sp1:
                First species. A dict of {specie/element: amt} as per the
                definition in Site and PeriodicSite.
            sp2:
                Second species. A dict of {specie/element: amt} as per the
                definition in Site and PeriodicSite.

        Returns:
            Boolean indicating whether species are equal.
        """
        return sp1 == sp2

    def get_structure_hash(self, structure):
        """
        Hash for structure.

        Args:
            structure:
                A structure

        Returns:
            Reduced formula for the structure is used as a hash for the
            SpeciesComparator.
        """
        return structure.composition.reduced_formula


class ElementComparator(AbstractComparator):
    """
    A Comparator that matches elements. i.e. oxidation states are
    ignored.
    """

    def are_equal(self, sp1, sp2):
        """
        True if element:amounts are exactly the same, i.e.,
        oxidation state is not considered.

        Args:
            sp1:
                First species. A dict of {specie/element: amt} as per the
                definition in Site and PeriodicSite.
            sp2:
                Second species. A dict of {specie/element: amt} as per the
                definition in Site and PeriodicSite.

        Returns:
            Boolean indicating whether species are the same based on element
            and amounts.
        """
        comp1 = Composition(sp1)
        comp2 = Composition(sp2)
        return comp1.get_el_amt_dict() == comp2.get_el_amt_dict()

    def get_structure_hash(self, structure):
        """
        Hash for structure.

        Args:
            structure:
                A structure

        Returns:
            Reduced formula for the structure is used as a hash for the
            SpeciesComparator.
        """
        return structure.composition.reduced_formula


class FrameworkComparator(AbstractComparator):
    """
    A Comparator that matches sites, regardless of species.
    """

    def are_equal(self, sp1, sp2):
        """
        True if there are atoms on both sites.

        Args:
            sp1:
                First species. A dict of {specie/element: amt} as per the
                definition in Site and PeriodicSite.
            sp2:
                Second species. A dict of {specie/element: amt} as per the
                definition in Site and PeriodicSite.

        Returns:
            True always
        """
        return True

    def get_structure_hash(self, structure):
        """
        Hash for structure.

        Args:
            structure:
                A structure

        Returns:
            Number of atoms is a good hash for simple framework matching.
        """
        return len(structure)


class StructureMatcher(MSONable):
    """
    Class to match structures by similarity.

    Algorithm:

    1. Given two structures: s1 and s2
    2. Optional: Reduce to primitive cells.
    3. If the number of sites do not match, return False
    4. Reduce to s1 and s2 to Niggli Cells
    5. Optional: Scale s1 and s2 to same volume.
    6. Optional: Remove oxidation states associated with sites
    7. Find all possible lattice vectors for s2 within shell of ltol.
    8. For s1, translate an atom in the smallest set to the origin
    9. For s2: find all valid lattices from permutations of the list
       of lattice vectors (invalid if: det(Lattice Matrix) < half
       volume of original s2 lattice)
    10. For each valid lattice:

        a. If the lattice angles of are within tolerance of s1,
           basis change s2 into new lattice.
        b. For each atom in the smallest set of s2:

            i. Translate to origin and compare fractional sites in
            structure within a fractional tolerance.
            ii. If true:

                ia. Convert both lattices to cartesian and place
                both structures on an average lattice
                ib. Compute and return the average and max rms
                displacement between the two structures normalized
                by the average free length per atom

                if fit function called:
                    if normalized max rms displacement is less than
                    stol. Return True

                if get_rms_dist function called:
                    if normalized average rms displacement is less
                    than the stored rms displacement, store and
                    continue. (This function will search all possible
                    lattices for the smallest average rms displacement
                    between the two structures)

    """

    def __init__(self, ltol=0.2, stol=0.3, angle_tol=5, primitive_cell=True,
                 scale=True, attempt_supercell=False,
                 comparator=SpeciesComparator()):
        """
        Args:
            ltol:
                Fractional length tolerance. Default is 0.2.
            stol:
                Site tolerance. Defined as the fraction of the
                average free length per atom := ( V / Nsites ) ** (1/3)
                Default is 0.3.
            angle_tol:
                Angle tolerance in degrees. Default is 5 degrees.
            primitive_cell:
                If true: input structures will be reduced to primitive
                cells prior to matching. Default to True.
            scale:
                Input structures are scaled to equivalent volume if true;
                For exact matching, set to False.
            attempt_supercell:
                If set to True and number of sites in cells differ
                after a primitive cell reduction (divisible by an integer)
                attempts to generate a supercell transformation of the
                smaller cell which is equivalent to the larger structure.
            comparator:
                A comparator object implementing an equals method that declares
                declaring equivalency of sites. Default is
                SpeciesComparator, which implies rigid species
                mapping, i.e., Fe2+ only matches Fe2+ and not Fe3+.

                Other comparators are provided, e.g., ElementComparator which
                matches only the elements and not the species.

                The reason why a comparator object is used instead of
                supplying a comparison function is that it is not possible to
                pickle a function, which makes it otherwise difficult to use
                StructureMatcher with Python's multiprocessing.
        """
        self.ltol = ltol
        self.stol = stol
        self.angle_tol = angle_tol
        self._comparator = comparator
        self._primitive_cell = primitive_cell
        self._scale = scale
        self._supercell = attempt_supercell

    def _get_lattices(self, s1, s2, vol_tol):
        s1_lengths, s1_angles = s1.lattice.lengths_and_angles
        all_nn = get_points_in_sphere_pbc(
            s2.lattice, [[0, 0, 0]], [0, 0, 0],
            (1 + self.ltol) * max(s1_lengths))[:, [0, 1]]

        nv = []
        for l in s1_lengths:
            nvi = all_nn[np.where((all_nn[:, 1] < (1 + self.ltol) * l)
                                  & (all_nn[:, 1] > (1 - self.ltol) * l))][:, 0]
            if not len(nvi):
                return
            nvi = [np.array(site) for site in nvi]
            nvi = np.dot(nvi, s2.lattice.matrix)
            nv.append(nvi)
            #The vectors are broadcast into a 5-D array containing
        #all permutations of the entries in nv[0], nv[1], nv[2]
        #produces the same result as three nested loops over the
        #same variables and calculating determinants individually
        bfl = (np.array(nv[0])[None, None, :, None, :] *
               np.array([1, 0, 0])[None, None, None, :, None] +
               np.array(nv[1])[None, :, None, None, :] *
               np.array([0, 1, 0])[None, None, None, :, None] +
               np.array(nv[2])[:, None, None, None, :] *
               np.array([0, 0, 1])[None, None, None, :, None])

        #Compute volume of each array
        vol = np.sum(bfl[:, :, :, 0, :] * np.cross(bfl[:, :, :, 1, :],
                                                   bfl[:, :, :, 2, :]), 3)
        #Find valid lattices
        valid = np.where(abs(vol) >= vol_tol)
        if not len(valid[0]):
            return
            #loop over valid lattices to compute the angles for each
        lengths = np.sum(bfl[valid] ** 2, axis=2) ** 0.5
        angles = np.zeros((len(bfl[valid]), 3), float)
        for i in xrange(3):
            j = (i + 1) % 3
            k = (i + 2) % 3
            angles[:, i] = \
                np.sum(bfl[valid][:, j, :] * bfl[valid][:, k, :], 1) \
                / (lengths[:, j] * lengths[:, k])
        angles = np.arccos(angles) * 180. / np.pi
        #Check angles are within tolerance
        valid_angles = np.where(np.all(np.abs(angles - s1_angles) <
                                       self.angle_tol, axis=1))
        if len(valid_angles[0]) == 0:
            return
            #yield valid lattices
        for lat in bfl[valid][valid_angles]:
            nl = Lattice(lat)
            yield nl

    def _cmp_fractional_struct(self, s1, s2, frac_tol):
        #compares the fractional coordinates
        for s1_coords, s2_coords in zip(s1, s2):
            dist = s1_coords[:, None] - s2_coords[None, :]
            dist = abs(dist - np.round(dist))
            dist[np.where(dist > frac_tol[None, None, :])] = 3 * len(dist)
            cost = np.sum(dist, axis=-1)
            if np.max(np.min(cost, axis=0)) >= 3 * len(dist):
                return False
            lin = LinearAssignment(cost)
            if lin.min_cost >= 3 * len(dist):
                return False
        return True

    def _cmp_cartesian_struct(self, s1, s2, l1, l2):
        """
        Once a fit is found, a rms minimizing fit is done to
        ensure the fit is correct. To do this,

        1) The structures are placed into an average lattice
        2) All sites are shifted by the mean
            displacement vector between matched sites.
        3) calculate distances
        4) return rms distance normalized by (V/Natom) ^ 1/3
            and the maximum distance found
        """
        nsites = sum(map(len, s1))

        avg_params = (np.array(l1.lengths_and_angles) +
                      np.array(l2.lengths_and_angles)) / 2

        avg_lattice = Lattice.from_lengths_and_angles(avg_params[0],
                                                      avg_params[1])
        dist = np.zeros([nsites, nsites]) + 100 * nsites
        vec_matrix = np.zeros([nsites, nsites, 3])
        i = 0
        for s1_coords, s2_coords in zip(s1, s2):
            j = len(s1_coords)
            vecs = pbc_shortest_vectors(avg_lattice, s1_coords, s2_coords)
            distances = (np.sum(vecs ** 2, axis=-1)) ** 0.5
            dist[i: i + j, i: i + j] = distances
            vec_matrix[i: i + j, i: i + j] = vecs
            i += j
        lin = LinearAssignment(dist)
        inds = np.arange(nsites)

        shortest_vecs = vec_matrix[inds, lin.solution, :]
        shortest_vec_square = np.sum(
            (shortest_vecs - np.average(shortest_vecs, axis=0)) ** 2, -1)

        norm_length = (avg_lattice.volume / nsites) ** (1 / 3)

        rms = np.average(shortest_vec_square) ** 0.5 / norm_length

        max_dist = np.max(shortest_vec_square) ** 0.5 / norm_length

        return rms, max_dist

    def _supercell_fit(self, struct1, struct2, break_on_match):
        """
        Calculate RMS displacement between two structures
        where one is a potential supercell of the other

        Args:
            struct1:
                1st structure
            struct2:
                2nd structure
            break_on_match:
                True or False. Will break if the maximum
                    distance found is less than the
                    provided stol

        Returns:
            rms displacement normalized by (Vol / nsites) ** (1/3) and
            maximum distance found between two paired sites
        """

        stored_rms = None

        #reset struct1 to supercell
        if struct2.num_sites > struct1.num_sites:
            [struct2, struct1] = [struct1, struct2]

        #number of formula units
        fu = struct1.num_sites / struct2.num_sites

        struct1 = struct1.get_reduced_structure(reduction_algo="niggli")
        struct2 = struct2.get_reduced_structure(reduction_algo="niggli")

        nl1 = struct1.lattice
        nl2 = struct2.lattice

        #Volume to determine invalid lattices
        vol_tol = fu * nl2.volume / 2

        #fractional tolerance of atomic positions (2x for initial fitting)
        frac_tol = \
            np.array([self.stol / ((1 - self.ltol) * np.pi) * i for
                      i in struct1.lattice.reciprocal_lattice.abc]) * \
            ((nl1.volume + fu * nl2.volume) / (2 * struct1.num_sites)) ** (1 / 3)

        #generate structure coordinate lists
        species_list = []
        s1 = []
        for site in struct1:
            found = False
            for i, species in enumerate(species_list):
                if self._comparator.are_equal(site.species_and_occu, species):
                    found = True
                    s1[i].append(site.frac_coords)
                    break
            if not found:
                s1.append([site.frac_coords])
                species_list.append(site.species_and_occu)

        zipped = sorted(zip(s1, species_list), key=lambda x: len(x[0]))

        s1 = [x[0] for x in zipped]
        species_list = [x[1] for x in zipped]

        #translate s1
        s1_translation = s1[0][0]
        for i in range(len(species_list)):
            s1[i] = np.mod(s1[i] - s1_translation, 1)

        #do permutations of vectors, check for equality
        for nl in self._get_lattices(struct1, struct2, vol_tol):

            s2_cart = [[] for i in s1]

            scale_matrix = np.round(np.dot(nl.matrix, nl2.inv_matrix))

<<<<<<< HEAD
            scm = SupercellMaker(struct2,
                                 np.linalg.inv(scale_matrix).astype('int'))
=======
            scm = SupercellMaker(struct2, scale_matrix.astype('int'))
>>>>>>> 5d584361

            for site in scm.modified_structure.sites:
                found = False
                for i, species in enumerate(species_list):
                    if self._comparator.are_equal(site.species_and_occu,
                                                  species):
                        found = True
                        s2_cart[i].append(site.coords)
                        break
                        #if no site match found return None
                if not found:
                    return None

            #check that sizes of the site groups are identical
            for f1, c2 in zip(s1, s2_cart):
                if len(f1) != len(c2):
                    return None

            s2 = [nl.get_fractional_coords(c) for c in s2_cart]
            for coord in s2[0]:
                t_s2 = [np.mod(coords - coord, 1) for coords in s2]
                if self._cmp_fractional_struct(s1, t_s2, frac_tol):
                    rms, max_dist = self._cmp_cartesian_struct(s1, t_s2, nl,
                                                               nl1)
                    if break_on_match and max_dist < self.stol:
                        return max_dist
                    elif stored_rms is None or rms < stored_rms[0]:
                        stored_rms = rms, max_dist

        if break_on_match:
            return None
        else:
            return stored_rms

    def fit(self, struct1, struct2):
        """
        Fit two structures.

        Args:
            struct1:
                1st structure
            struct2:
                2nd structure

        Returns:
            True or False.
        """

        fit_dist = self._calc_rms(struct1, struct2, break_on_match=True)

        if fit_dist is None:
            return False
        else:
            return fit_dist <= self.stol

    def get_rms_dist(self, struct1, struct2):
        """
        Calculate RMS displacement between two structures

        Args:
            struct1:
                1st structure
            struct2:
                2nd structure

        Returns:
            rms displacement normalized by (Vol / nsites) ** (1/3)
            and maximum distance between paired sites. If no matching
            lattice is found None is returned.
        """

        return self._calc_rms(struct1, struct2, break_on_match=False)

    def _calc_rms(self, struct1, struct2, break_on_match):
        """
        Calculate RMS displacement between two structures

        Args:
            struct1:
                1st structure
            struct2:
                2nd structure
            break_on_match:
                True or False. Will break if the maximum
                    distance found is less than the
                    provided stol

        Returns:
            rms displacement normalized by (Vol / nsites) ** (1/3) and
            maximum distance found between two paired sites
        """
        stol = self.stol
        comparator = self._comparator
        #initial stored rms
        stored_rms = None

        if comparator.get_structure_hash(struct1) != \
                comparator.get_structure_hash(struct2):
            return None

        #primitive cell transformation
        if self._primitive_cell and struct1.num_sites != struct2.num_sites:
            struct1 = struct1.get_primitive_structure()
            struct2 = struct2.get_primitive_structure()

        # Same number of sites
        if struct1.num_sites != struct2.num_sites:
            #if mismatch try to fit a supercell or return None
<<<<<<< HEAD
            if self._supercell and (
                    (struct1.num_sites % struct2.num_sites == 0) or
                    (struct2.num_sites % struct1.num_sites == 0)):
=======
            if self._supercell and not ((struct1.num_sites % struct2.num_sites)
                                        and (struct2.num_sites % struct1.num_sites)):
>>>>>>> 5d584361
                return self._supercell_fit(struct1, struct2, break_on_match)
            else:
                return None

        # Get niggli reduced cells. Though technically not necessary, this
        # minimizes cell lengths and speeds up the matching of skewed
        # cells considerably.
        struct1 = struct1.get_reduced_structure(reduction_algo="niggli")
        struct2 = struct2.get_reduced_structure(reduction_algo="niggli")

        nl1 = struct1.lattice
        nl2 = struct2.lattice

        #rescale lattice to same volume
        if self._scale:
            scale_vol = (nl2.volume / nl1.volume) ** (1 / 6)
            se1 = StructureEditor(struct1)
            nl1 = Lattice(nl1.matrix * scale_vol)
            se1.modify_lattice(nl1)
            struct1 = se1.modified_structure
            se2 = StructureEditor(struct2)
            nl2 = Lattice(nl2.matrix / scale_vol)
            se2.modify_lattice(nl2)
            struct2 = se2.modified_structure

        #Volume to determine invalid lattices
        vol_tol = nl2.volume / 2

        #fractional tolerance of atomic positions (2x for initial fitting)
        frac_tol = \
            np.array([stol / ((1 - self.ltol) * np.pi) * i for
                      i in struct1.lattice.reciprocal_lattice.abc]) * \
            ((nl1.volume + nl2.volume) /
             (2 * struct1.num_sites)) ** (1.0 / 3)

        #generate structure coordinate lists
        species_list = []
        s1 = []
        for site in struct1:
            found = False
            for i, species in enumerate(species_list):
                if comparator.are_equal(site.species_and_occu, species):
                    found = True
                    s1[i].append(site.frac_coords)
                    break
            if not found:
                s1.append([site.frac_coords])
                species_list.append(site.species_and_occu)

        zipped = sorted(zip(s1, species_list), key=lambda x: len(x[0]))

        s1 = [x[0] for x in zipped]
        species_list = [x[1] for x in zipped]
        s2_cart = [[] for i in s1]

        for site in struct2:
            found = False
            for i, species in enumerate(species_list):
                if comparator.are_equal(site.species_and_occu, species):
                    found = True
                    s2_cart[i].append(site.coords)
                    break
                    #if no site match found return None
            if not found:
                return None

        #check that sizes of the site groups are identical
        for f1, c2 in zip(s1, s2_cart):
            if len(f1) != len(c2):
                return None

        #translate s1
        s1_translation = s1[0][0]
        for i in range(len(species_list)):
            s1[i] = np.mod(s1[i] - s1_translation, 1)
            #do permutations of vectors, check for equality
        for nl in self._get_lattices(struct1, struct2, vol_tol):
            s2 = [nl.get_fractional_coords(c) for c in s2_cart]
            for coord in s2[0]:
                t_s2 = [np.mod(coords - coord, 1) for coords in s2]
                if self._cmp_fractional_struct(s1, t_s2, frac_tol):
                    rms, max_dist = self._cmp_cartesian_struct(s1, t_s2, nl,
                                                               nl1)
                    if break_on_match and max_dist < stol:
                        return max_dist
                    elif stored_rms is None or rms < stored_rms[0]:
                        stored_rms = rms, max_dist

        if break_on_match:
            return None
        else:
            return stored_rms

    def find_indexes(self, s_list, group_list):
        """
        Given a list of structures, return list of indices where each
        structure appears in group_list.

        Args:
            s_list:
                list of structures to check
            group_list:
                list to find structures in
        """
        inds = [-1] * len(s_list)
        for j in range(len(s_list)):
            for i in range(len(group_list)):
                if len(np.where(s_list[j] in group_list[i])[0]):
                    inds[j] = i
                    break
        return inds

    def group_structures(self, s_list):
        """
        Given a list of structures, use fit to group
        them by structural equality.

        Args:
            s_list:
                List of structures to be grouped

        Returns:
            A list of lists of matched structures
            Assumption: if s1=s2 and s2=s3, then s1=s3
            This may not be true for small tolerances.
        """
        #Use structure hash to pre-group structures.
        sorted_s_list = sorted(s_list, key=self._comparator.get_structure_hash)
        all_groups = []

        #For each pre-grouped list of structures, perform actual matching.
        for k, g in itertools.groupby(sorted_s_list,
                                      key=self._comparator.get_structure_hash):
            g = list(g)
            group_list = [[g[0]]]
            for i, j in itertools.combinations(range(len(g)), 2):
                s1_ind, s2_ind = self.find_indexes([g[i], g[j]], group_list)
                if s2_ind == -1 and self.fit(g[i], g[j]):
                    group_list[s1_ind].append(g[j])
                elif (j - i) == 1 and s2_ind == -1:
                    group_list.append([g[j]])
            all_groups.extend(group_list)
        return all_groups

    @property
    def to_dict(self):
        return {"version": __version__, "@module": self.__class__.__module__,
                "@class": self.__class__.__name__,
                "comparator": self._comparator.to_dict,
                "stol": self.stol,
                "ltol": self.ltol,
                "angle_tol": self.angle_tol,
                "primitive_cell": self._primitive_cell,
                "scale": self._scale}

    @staticmethod
    def from_dict(d):
        return StructureMatcher(
            ltol=d["ltol"], stol=d["stol"], angle_tol=d["angle_tol"],
            primitive_cell=d["primitive_cell"], scale=d["scale"],
            comparator=AbstractComparator.from_dict(d["comparator"]))

    def get_minimax_rms_anonymous(self, struct1, struct2):
        """
        Performs an anonymous fitting, which allows distinct species in one
        structure to map to another. E.g., to compare if the Li2O and Na2O
        structures are similar.

        Args:
            struct1:
                1st structure
            struct2:
                2nd structure

        Returns:
            (minimax_rms, min_mapping)
            min_rms is the minimum of the max rms calculated, and min_mapping
            is the corresponding minimal species mapping that would map
            struct1 to struct2. (None, None) is returned if the minimax_rms
            exceeds the threshold.
        """
        sp1 = list(set(struct1.species_and_occu))
        sp2 = list(set(struct2.species_and_occu))

        if len(sp1) != len(sp2):
            return None

        latt1 = struct1.lattice
        fcoords1 = struct1.frac_coords
        min_rms = float("inf")
        min_mapping = None
        for perm in itertools.permutations(sp2):
            sp_mapping = dict(zip(sp1, perm))
            mapped_sp = [sp_mapping[site.species_and_occu] for site in struct1]
            transformed_structure = Structure(latt1, mapped_sp, fcoords1)
            rms = self.get_rms_dist(transformed_structure, struct2)
            if rms is not None:
                if min_rms > rms[1]:
                    min_rms = rms[1]
                    min_mapping = {k: v for k, v in sp_mapping.items()
                                   if k != v}
        if min_mapping is None:
            return None, None
        else:
            return min_rms, min_mapping

    def fit_anonymous(self, struct1, struct2):
        """
        Performs an anonymous fitting, which allows distinct species in one
        structure to map to another. E.g., to compare if the Li2O and Na2O
        structures are similar.

        Args:
            struct1:
                1st structure
            struct2:
                2nd structure

        Returns:
            A minimal species mapping that would map struct1 to struct2 in
            terms of structure similarity, or None if no fit is found. For
            example, to map the cubic Li2O to cubic Na2O,
            we need a Li->Na mapping. This method will return
            [({Element("Li"): 1}, {Element("Na"): 1})]. Since O is the same
            in both structures, there is no O to O mapping required.
            Note that the return form is a list of pairs of species and
            occupancy dicts. This complicated return for is necessary because
            species and occupancy dicts are non-hashable.
        """
        min_rms, min_mapping = self.get_minimax_rms_anonymous(struct1, struct2)
        if min_rms is None or min_rms > self.stol:
            return None
        else:
            return min_mapping<|MERGE_RESOLUTION|>--- conflicted
+++ resolved
@@ -453,7 +453,8 @@
         frac_tol = \
             np.array([self.stol / ((1 - self.ltol) * np.pi) * i for
                       i in struct1.lattice.reciprocal_lattice.abc]) * \
-            ((nl1.volume + fu * nl2.volume) / (2 * struct1.num_sites)) ** (1 / 3)
+            ((nl1.volume + fu * nl2.volume) / (2 * struct1.num_sites)) \
+            ** (1 / 3)
 
         #generate structure coordinate lists
         species_list = []
@@ -486,12 +487,7 @@
 
             scale_matrix = np.round(np.dot(nl.matrix, nl2.inv_matrix))
 
-<<<<<<< HEAD
-            scm = SupercellMaker(struct2,
-                                 np.linalg.inv(scale_matrix).astype('int'))
-=======
             scm = SupercellMaker(struct2, scale_matrix.astype('int'))
->>>>>>> 5d584361
 
             for site in scm.modified_structure.sites:
                 found = False
@@ -600,14 +596,10 @@
         # Same number of sites
         if struct1.num_sites != struct2.num_sites:
             #if mismatch try to fit a supercell or return None
-<<<<<<< HEAD
-            if self._supercell and (
-                    (struct1.num_sites % struct2.num_sites == 0) or
-                    (struct2.num_sites % struct1.num_sites == 0)):
-=======
-            if self._supercell and not ((struct1.num_sites % struct2.num_sites)
-                                        and (struct2.num_sites % struct1.num_sites)):
->>>>>>> 5d584361
+
+            if self._supercell and \
+                    not ((struct1.num_sites % struct2.num_sites)
+                         and (struct2.num_sites % struct1.num_sites)):
                 return self._supercell_fit(struct1, struct2, break_on_match)
             else:
                 return None
